--- conflicted
+++ resolved
@@ -4,23 +4,13 @@
 import { existsSync, rmSync } from 'fs';
 import { makeUniversalApp } from '@electron/universal';
 
-const [ node, script, x64AppPath, arm64AppPath, outPath ] = process.argv;
+const [node, script, x64AppPath, arm64AppPath, outPath] = process.argv;
 
-<<<<<<< HEAD
-console.log("Merging electron...");
-console.log("args:");
-console.log({ node, script, x64AppPath, arm64AppPath, outPath });
-
-// build universal application in temporary directory,
-// then merge it all together when we're done
-const tmpPath = `${outPath}.tmp`;
-=======
 // for x64, we don't build a universal application; instead,
 // we just copy the x64 Electron bits directly into the package
 let tmpPath = "";
 let hasArm64Build = existsSync(arm64AppPath);
 if (hasArm64Build) {
->>>>>>> 557efa20
 
   // build universal application in temporary directory,
   // then merge it all together when we're done
@@ -42,7 +32,7 @@
   console.log("# Building x86_64 Electron application");
   console.log(`- [i] x64AppPath: ${x64AppPath}`)
   tmpPath = x64AppPath;
-  
+
 }
 
 // use rsync to move them into the final install path
