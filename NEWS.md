
## RStudio 2021-08 "Ghost Orchid" Release Notes

* Changed from semantic versioning to calendar based versioning (Pro #2652)

### Python

* Projects containing a Python environment are now automatically activated (#9489)


### Logging

* In an effort to help make the RStudio Team products more cohesive, logging has been changed significantly.
* By default, server logs will now be written to file instead of syslog. Warnings and errors will still log to syslog. This can be controlled by the `warn-syslog` parameter in `logging.conf`.
* By default, server logs will now be written under `/var/log/rstudio/rstudio-server`.
* Logs can now be written in JSON lines format.
* Reloading the logging.conf configuration by sending a SIGHUP to the `rserver` process will now cause all RStudio managed subprocesses to also refresh their logging configuration.
* Logging can now be partially configured using environment variables (`RS_LOGGER_TYPE`, `RS_LOG_LEVEL`, `RS_LOG_MESSAGE_FORMAT`, and `RS_LOG_DIR`).
* Log files will now rotate by time in addition to the existing rotation by file size. This can be controlled by the `rotate-days` parameter in `logging.conf`.
* For more information, see section 2 of the Admin Guide.

### Internal Database
* Use separate database schema for open source RStudio Server instances (`rstudio-os`) and RStudio Workbench instances (`rstudio`) to avoid conflicts (Pro #2725)

### Bugfixes

* Fixed issue where running Python chunk in notebook did not validate reticulate was installed (#9471)
* Fixed issue where .md, .py, .sql, and .stan files had duplicate event handlers (#9106)
* Fixed issue where output when running tests could be emitted in wrong order in Build pane (#5126)
* Fixed issue where RStudio could crash when viewing a malformed data.frame (#9364)
* Fixed issue where completion tooltip was erroneously shown in multi-line strings in some cases (#8677)
* Fixed issue with autocompletion of column names within native-piped R expressions (#9385)
* Fixed issue where help requests for Python objects would fail with reticulate 1.20 (#9311)
* Fixed issue where busy sessions can't be interrupted and block basic file operations (#2038)
* Fixed issue where R Markdown error output was not properly formatted when displayed (#9390)
* Fixed issue where R Markdown template skeletons with a '.rmd' extension were not discovered (Pro #1607)
* Fixed issues causing multiple background jobs to be created when running Shiny applications in the background (#8746, #6904)
* Fixed issue causing an error when adding files to static content published to RStudio Connect (#9571)
* Fixed issue where R banner could be displayed twice on startup (#6907)
* Removed the breaking change introduced in Juliet Rose that changed the behavior of the X-Forwarded-Proto header when RSW is behind a proxy server (Pro #2657)
<<<<<<< HEAD
* Fixed issue where adjacent links in the Visual Editor could merge into a single link (#8471)
=======
* Fixed Issue where items deleted from a local Zotero Collection would still appear in the Visual Editor's Insert Citation dialog.

>>>>>>> afe9cb4e

### Misc

* **BREAKING:** RStudio Desktop Pro only supports activation with license files (Pro #2300)
* **BREAKING:** The `session-env-var-save-blacklist` option has been renamed to `session-ephemeral-env-vars`.
* **BREAKING:** The `directory-view-whitelist` option has been renamed to `directory-view-allow-list`.
* Fixed an issue where scroll position in PDFs was not preserved on re-render (#9603)
* Support highlight of 'css' and 'asis' chunks in R Markdown documents (#4821)
* Improved ordering of completion results within `library()` calls (#9293)
* Syntax support for embedded knitr chunks (#9579)
* Added support for publishing Quarto documents and websites (#9556)
* Add option to synchronize the Files pane with the current working directory in R (#4615)
* Add new *Set Working Directory* command to context menu for source files (#6781)
* Local background jobs can now be replayed (#5548)
* Improved display of R stack traces in R functions invoked internally by RStudio (#9307)
* High DPI ("Retina") plots are now supported on RStudio Server (#3896)
* The "auto-detect indentation" preference is now off by default (#9211) 
* Prevent user preferences from setting CRAN repos when `allow-cran-repos-edit=0` (Pro #1301)
* Make the *Use renv with this project* option sticky, and allow setting by admins (Pro #2671)
* Updated embedded nginx in Server Pro to 1.20.1 (Pro #2676)
* Added AWS Cognito support to openid integration (Pro #2313)
* Add file uploads and downloads to session audit log (Pro #2226)
* RStudio no longer treats R objects containing null external pointers specially when building Environment pane (#5546)
* Make Cmd+Shift+0 the shortcut for restarting session on MacOS (#7695)
* RStudio Workbench can now run without root access in a single-user mode (Pro #9496)<|MERGE_RESOLUTION|>--- conflicted
+++ resolved
@@ -38,12 +38,8 @@
 * Fixed issue causing an error when adding files to static content published to RStudio Connect (#9571)
 * Fixed issue where R banner could be displayed twice on startup (#6907)
 * Removed the breaking change introduced in Juliet Rose that changed the behavior of the X-Forwarded-Proto header when RSW is behind a proxy server (Pro #2657)
-<<<<<<< HEAD
 * Fixed issue where adjacent links in the Visual Editor could merge into a single link (#8471)
-=======
 * Fixed Issue where items deleted from a local Zotero Collection would still appear in the Visual Editor's Insert Citation dialog.
-
->>>>>>> afe9cb4e
 
 ### Misc
 
