--- conflicted
+++ resolved
@@ -82,11 +82,8 @@
 * RStudio Server runtime files are stored in `/var/run`, or another configurable location, instead of `/tmp` (#4666)
 * Errors encountered when attempting to find Rtools installations are handled more gracefully (#5720)
 * Enable copying images to the clipboard from the Plots pane (#3142)
-<<<<<<< HEAD
 * Update minimum supported browser versions (#5593)
-=======
 * Automatic refresh of the Git pane can now be enabled / disabled as required. (#4368)
->>>>>>> 32ba3a3c
 
 ### Bugfixes
 
