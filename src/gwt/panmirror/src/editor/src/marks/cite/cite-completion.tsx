--- conflicted
+++ resolved
@@ -134,29 +134,13 @@
 // The title may contain spans to control case specifically - consequently, we need
 // to render the title as HTML rather than as a string
 const BibliographySourceView: React.FC<BibliographyEntry> = entry => {
-<<<<<<< HEAD
 
-  const idView = <>
-    <div className={'pm-completion-citation-authors'}>{formatIdentifier(entry)}</div>
-    <div className={'pm-completion-citation-issuedate'}>{entry.issuedDateFormatter(entry.source.issued)}</div>
-  </>;
-
-  return (
-    <CompletionItemView
-      width={400}
-      image={entry.image[0]}
-      idView={idView}
-      title={entry.source.title || ''}
-      htmlTitle={true}
-    />
-=======
   const idView = (
     <>
       <div className={'pm-completion-citation-authors'}>{formatIdentifier(entry)}</div>
       <div className={'pm-completion-citation-issuedate'}>{entry.issuedDateFormatter(entry.source.issued)}</div>
     </>
->>>>>>> 1060460a
   );
 
-  return <CompletionItemView image={entry.image} idView={idView} title={entry.source.title || ''} htmlTitle={true} />;
+  return <CompletionItemView width={400} image={entry.image} idView={idView} title={entry.source.title || ''} htmlTitle={true} />;
 };