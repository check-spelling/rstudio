--- conflicted
+++ resolved
@@ -294,11 +294,8 @@
       bind(ProjectTemplateRegistryProvider.class).in(Singleton.class);
       bind(PackageProvidedExtensions.class).asEagerSingleton();
       bind(JavaScriptEventHistory.class).asEagerSingleton();
-<<<<<<< HEAD
       bind(JobManager.class).asEagerSingleton();
-=======
       bind(HtmlMessageListener.class).asEagerSingleton();
->>>>>>> 25c88853
 
       bind(ApplicationView.class).to(ApplicationWindow.class)
             .in(Singleton.class) ;
