--- conflicted
+++ resolved
@@ -3142,7 +3142,65 @@
    }
 
    @Override
-<<<<<<< HEAD
+   public void getShinyAppsAccountList(
+         ServerRequestCallback<JsArrayString> requestCallback)
+   {
+      sendRequest(RPC_SCOPE,
+            GET_SHINYAPPS_ACCOUNT_LIST,
+            requestCallback);
+   }
+
+   @Override
+   public void removeShinyAppsAccount(String accountName,
+         ServerRequestCallback<Void> requestCallback)
+   {
+      JSONArray params = new JSONArray();
+      params.set(0, new JSONString(accountName));
+      sendRequest(RPC_SCOPE,
+            REMOVE_SHINYAPPS_ACCOUNT,
+            params,
+            requestCallback);
+   }
+
+   @Override
+   public void connectShinyAppsAccount(String command,
+         ServerRequestCallback<Void> requestCallback)
+   {
+      JSONArray params = new JSONArray();
+      params.set(0, new JSONString(command));
+      sendRequest(RPC_SCOPE,
+            CONNECT_SHINYAPPS_ACCOUNT,
+            params,
+            requestCallback);
+   }
+
+   @Override
+   public void getShinyAppsAppList(
+         String accountName,
+         ServerRequestCallback<JsArray<ShinyAppsApplicationInfo>> requestCallback)
+   {
+      JSONArray params = new JSONArray();
+      params.set(0, new JSONString(accountName));
+      sendRequest(RPC_SCOPE,
+            GET_SHINYAPPS_APP_LIST,
+            params,
+            requestCallback);
+   }
+
+   @Override
+   public void getShinyAppsDeployments(
+         String dir,
+         ServerRequestCallback<JsArray<ShinyAppsDeploymentRecord>> requestCallback)
+   {
+      JSONArray params = new JSONArray();
+      params.set(0, new JSONString(dir));
+      sendRequest(RPC_SCOPE,
+            GET_SHINYAPPS_DEPLOYMENTS,
+            params,
+            requestCallback);
+   }
+
+   @Override
    public void renderRmd(String file, String encoding,
          ServerRequestCallback<Boolean> requestCallback)
    {
@@ -3153,7 +3211,6 @@
             RENDER_RMD,
             params,
             requestCallback);
-      
    }
 
    @Override
@@ -3161,66 +3218,9 @@
    {
       sendRequest(RPC_SCOPE,
             TERMINATE_RENDER_RMD,
-=======
-   public void getShinyAppsAccountList(
-         ServerRequestCallback<JsArrayString> requestCallback)
-   {
-      sendRequest(RPC_SCOPE,
-            GET_SHINYAPPS_ACCOUNT_LIST,
             requestCallback);
    }
-
-   @Override
-   public void removeShinyAppsAccount(String accountName,
-         ServerRequestCallback<Void> requestCallback)
-   {
-      JSONArray params = new JSONArray();
-      params.set(0, new JSONString(accountName));
-      sendRequest(RPC_SCOPE,
-            REMOVE_SHINYAPPS_ACCOUNT,
-            params,
-            requestCallback);
-   }
-
-   @Override
-   public void connectShinyAppsAccount(String command,
-         ServerRequestCallback<Void> requestCallback)
-   {
-      JSONArray params = new JSONArray();
-      params.set(0, new JSONString(command));
-      sendRequest(RPC_SCOPE,
-            CONNECT_SHINYAPPS_ACCOUNT,
-            params,
-            requestCallback);
-   }
-
-   @Override
-   public void getShinyAppsAppList(
-         String accountName,
-         ServerRequestCallback<JsArray<ShinyAppsApplicationInfo>> requestCallback)
-   {
-      JSONArray params = new JSONArray();
-      params.set(0, new JSONString(accountName));
-      sendRequest(RPC_SCOPE,
-            GET_SHINYAPPS_APP_LIST,
-            params,
-            requestCallback);
-   }
-
-   @Override
-   public void getShinyAppsDeployments(
-         String dir,
-         ServerRequestCallback<JsArray<ShinyAppsDeploymentRecord>> requestCallback)
-   {
-      JSONArray params = new JSONArray();
-      params.set(0, new JSONString(dir));
-      sendRequest(RPC_SCOPE,
-            GET_SHINYAPPS_DEPLOYMENTS,
-            params,
->>>>>>> 1be19551
-            requestCallback);
-   }
-
+            
    private String clientId_;
    private double clientVersion_ = 0;
    private boolean listeningForEvents_;
@@ -3499,14 +3499,12 @@
    private static final String GET_SHINY_RUN_CMD = "get_shiny_run_cmd";
    private static final String SET_SHINY_VIEWER_TYPE = "set_shiny_viewer_type";
    
-<<<<<<< HEAD
-   private static final String RENDER_RMD = "render_rmd";
-   private static final String TERMINATE_RENDER_RMD = "terminate_render_rmd";
-=======
    private static final String GET_SHINYAPPS_ACCOUNT_LIST = "get_shinyapps_account_list";
    private static final String REMOVE_SHINYAPPS_ACCOUNT = "remove_shinyapps_account";
    private static final String CONNECT_SHINYAPPS_ACCOUNT = "connect_shinyapps_account";
    private static final String GET_SHINYAPPS_APP_LIST = "get_shinyapps_app_list";
    private static final String GET_SHINYAPPS_DEPLOYMENTS = "get_shinyapps_deployments";
->>>>>>> 1be19551
+
+   private static final String RENDER_RMD = "render_rmd";
+   private static final String TERMINATE_RENDER_RMD = "terminate_render_rmd";
 }