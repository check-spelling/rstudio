--- conflicted
+++ resolved
@@ -379,12 +379,8 @@
    public static final int LAYER_PROJECT  = 4;
 
    public static final int MAX_TAB_WIDTH = 64;
-<<<<<<< HEAD
-   
    public static final int MAX_WRAP_COLUMN = 256;
-=======
    public static final int MAX_SCREEN_READER_CONSOLE_OUTPUT = 999;
->>>>>>> d3a94fd3
 
    private final Session session_;
    private final PrefsServerOperations server_;
