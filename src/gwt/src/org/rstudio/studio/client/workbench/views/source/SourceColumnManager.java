/*
 * SourceColumnManager.java
 *
 * Copyright (C) 2020 by RStudio, PBC
 *
 * Unless you have received this program directly from RStudio pursuant
 * to the terms of a commercial license agreement with RStudio, then
 * this program is licensed to you under the terms of version 3 of the
 * GNU Affero General Public License. This program is distributed WITHOUT
 * ANY EXPRESS OR IMPLIED WARRANTY, INCLUDING THOSE OF NON-INFRINGEMENT,
 * MERCHANTABILITY OR FITNESS FOR A PARTICULAR PURPOSE. Please refer to the
 * AGPL (http://www.gnu.org/licenses/agpl-3.0.txt) for more details.
 *
 */
package org.rstudio.studio.client.workbench.views.source;

import com.google.gwt.core.client.GWT;
import com.google.gwt.core.client.JavaScriptObject;
import com.google.gwt.core.client.JsArray;
import com.google.gwt.core.client.JsArrayString;
import com.google.gwt.core.client.Scheduler;
import com.google.gwt.dom.client.Element;
import com.google.gwt.event.dom.client.FocusEvent;
import com.google.gwt.event.dom.client.FocusHandler;
import com.google.gwt.json.client.JSONString;
import com.google.gwt.json.client.JSONValue;
import com.google.gwt.user.client.Command;
import com.google.gwt.user.client.ui.Widget;
import com.google.inject.Inject;
import com.google.inject.Provider;
import com.google.inject.Singleton;

import org.rstudio.core.client.*;
import org.rstudio.core.client.command.AppCommand;
import org.rstudio.core.client.command.CommandBinder;
import org.rstudio.core.client.command.Handler;
import org.rstudio.core.client.dom.DomUtils;
import org.rstudio.core.client.dom.WindowEx;
import org.rstudio.core.client.files.FileSystemItem;
import org.rstudio.core.client.js.JsObject;
import org.rstudio.core.client.js.JsUtil;
import org.rstudio.core.client.widget.ModalReturnFocus;
import org.rstudio.core.client.widget.Operation;
import org.rstudio.core.client.widget.OperationWithInput;
import org.rstudio.core.client.widget.ProgressIndicator;
import org.rstudio.studio.client.RStudioGinjector;
import org.rstudio.studio.client.application.events.EventBus;
import org.rstudio.studio.client.common.FilePathUtils;
import org.rstudio.studio.client.common.GlobalDisplay;
import org.rstudio.studio.client.common.GlobalProgressDelayer;
import org.rstudio.studio.client.common.SimpleRequestCallback;
import org.rstudio.studio.client.common.dependencies.DependencyManager;
import org.rstudio.studio.client.common.filetypes.*;
import org.rstudio.studio.client.common.synctex.Synctex;
import org.rstudio.studio.client.events.GetEditorContextEvent;
import org.rstudio.studio.client.palette.model.CommandPaletteEntrySource;
import org.rstudio.studio.client.palette.model.CommandPaletteItem;
import org.rstudio.studio.client.rmarkdown.model.RmdChosenTemplate;
import org.rstudio.studio.client.rmarkdown.model.RmdFrontMatter;
import org.rstudio.studio.client.rmarkdown.model.RmdOutputFormat;
import org.rstudio.studio.client.rmarkdown.model.RmdTemplateData;
import org.rstudio.studio.client.server.ErrorLoggingServerRequestCallback;
import org.rstudio.studio.client.server.ServerError;
import org.rstudio.studio.client.server.ServerRequestCallback;
import org.rstudio.studio.client.server.VoidServerRequestCallback;
import org.rstudio.studio.client.workbench.FileMRUList;
import org.rstudio.studio.client.workbench.commands.Commands;
import org.rstudio.studio.client.workbench.model.ClientState;
import org.rstudio.studio.client.workbench.model.Session;
import org.rstudio.studio.client.workbench.model.UnsavedChangesTarget;
import org.rstudio.studio.client.workbench.model.helper.JSObjectStateValue;
import org.rstudio.studio.client.workbench.prefs.model.UserPrefs;
import org.rstudio.studio.client.workbench.prefs.model.UserState;
import org.rstudio.studio.client.workbench.ui.PaneConfig;
import org.rstudio.studio.client.workbench.ui.PaneManager;
import org.rstudio.studio.client.workbench.ui.unsaved.UnsavedChangesDialog;
import org.rstudio.studio.client.workbench.views.environment.events.DebugModeChangedEvent;
import org.rstudio.studio.client.workbench.views.output.find.events.FindInFilesEvent;
import org.rstudio.studio.client.workbench.views.source.editors.EditingTarget;
import org.rstudio.studio.client.workbench.views.source.editors.EditingTargetSource;
import org.rstudio.studio.client.workbench.views.source.editors.codebrowser.CodeBrowserEditingTarget;
import org.rstudio.studio.client.workbench.views.source.editors.data.DataEditingTarget;
import org.rstudio.studio.client.workbench.views.source.editors.explorer.ObjectExplorerEditingTarget;
import org.rstudio.studio.client.workbench.views.source.editors.explorer.model.ObjectExplorerHandle;
import org.rstudio.studio.client.workbench.views.source.editors.text.AceEditor;
import org.rstudio.studio.client.workbench.views.source.editors.text.DocDisplay;
import org.rstudio.studio.client.workbench.views.source.editors.text.TextEditingTarget;
import org.rstudio.studio.client.workbench.views.source.editors.text.TextEditingTargetRMarkdownHelper;
import org.rstudio.studio.client.workbench.views.source.editors.text.ace.Position;
import org.rstudio.studio.client.workbench.views.source.editors.text.ace.Range;
import org.rstudio.studio.client.workbench.views.source.editors.text.ace.Selection;
import org.rstudio.studio.client.workbench.views.source.editors.text.events.EditingTargetSelectedEvent;
import org.rstudio.studio.client.workbench.views.source.editors.text.ui.NewRMarkdownDialog;
import org.rstudio.studio.client.workbench.views.source.events.*;
import org.rstudio.studio.client.workbench.views.source.model.*;

import java.util.*;
import java.util.concurrent.atomic.AtomicInteger;

@Singleton
public class SourceColumnManager implements CommandPaletteEntrySource,
                                            SourceExtendedTypeDetectedEvent.Handler,
                                            DebugModeChangedEvent.Handler
{
   public interface CPSEditingTargetCommand
   {
      void execute(EditingTarget editingTarget, Command continuation);
   }

   public static class State extends JavaScriptObject
   {
      public static native State createState(JsArrayString names, String activeColumn) /*-{
         return {
            names: names,
            activeColumn: activeColumn
         }
      }-*/;

      protected State()
      {}

      public final String[] getNames()
      {
         return JsUtil.toStringArray(getNamesNative());
      }

      public final native String getActiveColumn() /*-{
         return this.activeColumn || "";
      }-*/;

      private native JsArrayString getNamesNative() /*-{
          return this.names;
      }-*/;
   }

   interface Binder extends CommandBinder<Commands, SourceColumnManager>
   {
   }

   public static class ColumnName
   {
      public ColumnName()
      {
         name_ = "";
         accessibleName_ = "";
      }

      public ColumnName(String name, String accessibleName)
      {
         name_ = name;
         accessibleName_ = accessibleName;
      }

      public String getName()
      {
         return name_;
      }

      public String getAccessibleName()
      {
         return accessibleName_;
      }

      private final String name_;
      private final String accessibleName_;
   }

   SourceColumnManager() { RStudioGinjector.INSTANCE.injectMembers(this);}

   @Inject
   public SourceColumnManager(Binder binder,
                              Source.Display display,
                              SourceServerOperations server,
                              GlobalDisplay globalDisplay,
                              Commands commands,
                              EditingTargetSource editingTargetSource,
                              FileTypeRegistry fileTypeRegistry,
                              EventBus events,
                              DependencyManager dependencyManager,
                              final Session session,
                              Synctex synctex,
                              UserPrefs userPrefs,
                              UserState userState,
                              Provider<FileMRUList> pMruList,
                              SourceWindowManager windowManager)
   {
      commands_ = commands;
      binder.bind(commands_, this);

      server_ = server;
      globalDisplay_ = globalDisplay;
      editingTargetSource_ = editingTargetSource;
      fileTypeRegistry_ = fileTypeRegistry;
      events_ = events;
      dependencyManager_ = dependencyManager;
      session_ = session;
      synctex_ = synctex;
      userPrefs_ = userPrefs;
      userState_ = userState;
      pMruList_ = pMruList;
      windowManager_ = windowManager;

      rmarkdown_ = new TextEditingTargetRMarkdownHelper();
      vimCommands_ = new SourceVimCommands();
      columnState_ = null;
      initDynamicCommands();

      events_.addHandler(SourceExtendedTypeDetectedEvent.TYPE, this);
      events_.addHandler(DebugModeChangedEvent.TYPE, this);

      WindowEx.addFocusHandler(new FocusHandler()
      {
         @Override
         public void onFocus(FocusEvent event)
         {
            Scheduler.get().scheduleDeferred(() ->
            {
               getActive().manageSaveCommands(true);
            });
         }
      });

      events_.addHandler(EditingTargetSelectedEvent.TYPE,
         new EditingTargetSelectedEvent.Handler()
         {
            @Override
            public void onEditingTargetSelected(EditingTargetSelectedEvent event)
            {
               setActive(event.getTarget());
            }
         });

      events_.addHandler(SourceFileSavedEvent.TYPE, new SourceFileSavedHandler()
      {
         public void onSourceFileSaved(SourceFileSavedEvent event)
         {
            pMruList_.get().add(event.getPath());
         }
      });

      events_.addHandler(DocTabActivatedEvent.TYPE, new DocTabActivatedEvent.Handler()
      {
         public void onDocTabActivated(DocTabActivatedEvent event)
         {
            setActiveDocId(event.getId());
         }
      });

      events_.addHandler(SwitchToDocEvent.TYPE, new SwitchToDocHandler()
      {
         public void onSwitchToDoc(SwitchToDocEvent event)
         {
            ensureVisible(false);
            activeColumn_.setPhysicalTabIndex(event.getSelectedIndex());

            // Fire an activation event just to ensure the activated
            // tab gets focus
            commands_.activateSource().execute();
         }
      });

      userPrefs.allowSourceColumns().addValueChangeHandler(event ->
      {
         boolean enabled = userPrefs.allowSourceColumns().getValue();
         commands_.focusSourceColumnSeparator().setEnabled(enabled);
         commands_.focusSourceColumnSeparator().setVisible(enabled);

         // The visibility of the following commands is in part determined by if we've reached 
         // the max number of source columns allowed. PaneManager helps manage these commands so
         // when modifying this code, update the change handler there as well.
         boolean visible = enabled && columnList_.size() <= PaneManager.MAX_COLUMN_COUNT + 1;

         commands_.newSourceColumn().setEnabled(enabled);
         commands_.newSourceColumn().setVisible(visible);
           
         commands_.openSourceDocNewColumn().setEnabled(enabled);
         commands_.openSourceDocNewColumn().setVisible(visible);
         
      });

      sourceNavigationHistory_.addChangeHandler(event -> manageSourceNavigationCommands());

      SourceColumn column = GWT.create(SourceColumn.class);
      column.loadDisplay(MAIN_SOURCE_NAME, MAIN_SOURCE_NAME, display, this);
      columnList_.add(column);

      new JSObjectStateValue("source-column-manager",
                             "column-info",
                              ClientState.PERSISTENT,
                              session_.getSessionInfo().getClientState(),
                              false)
      {
         @Override
         protected void onInit(JsObject value)
         {
            if (!userPrefs_.allowSourceColumns().getGlobalValue())
            {
               if (columnList_.size() > 1)
               {
                  PaneConfig paneConfig = userPrefs_.panes().getValue().cast();
                  userPrefs_.panes().setGlobalValue(PaneConfig.create(
                     JsArrayUtil.copy(paneConfig.getQuadrants()),
                     paneConfig.getTabSet1(),
                     paneConfig.getTabSet2(),
                     paneConfig.getHiddenTabSet(),
                     paneConfig.getConsoleLeftOnTop(),
                     paneConfig.getConsoleRightOnTop(),
                     0).cast());
                  consolidateColumns(1);
               }
               return;
            }

            if (value == null)
            {
               // default to main column name here because we haven't loaded any columns yet
               columnState_ =
                  State.createState(JsUtil.toJsArrayString(getNames(false)),
                                    MAIN_SOURCE_NAME);
               return;
            }

            State state = value.cast();
            for (int i = 0; i < state.getNames().length; i++)
            {
               String name = state.getNames()[i];
               if (!StringUtil.equals(name, MAIN_SOURCE_NAME))
                  add(name, false);
            }
         }

         @Override
         protected JsObject getValue()
         {
            return columnState_.cast();
         }
      };

      setActive(column.getName());

      // register custom focus handler for case where ProseMirror
      // instance (or element within) had focus
      ModalReturnFocus.registerReturnFocusHandler((Element el) ->
      {
         final String sourceClass = ClassIds.getClassId(ClassIds.SOURCE_PANEL);
         Element sourceEl = DomUtils.findParentElement(el, (Element parent) ->
         {
            return parent.hasClassName(sourceClass);
         });

         if (sourceEl != null)
         {
            commands_.activateSource().execute();
            return true;
         }

         return false;
      });
   }

   public ColumnName add()
   {
      Source.Display display = GWT.create(SourcePane.class);
      return add(display, false);
   }

   public ColumnName add(String name, boolean updateState)
   {
      return add(name, false, updateState);
   }

   public ColumnName add(String name, boolean activate, boolean updateState)
   {
      Source.Display display = GWT.create(SourcePane.class);
      return add(name, computeAccessibleName(), display, activate, updateState);
   }

   public ColumnName add(Source.Display display, boolean activate)
   {
      return add(display, activate, true);
   }

   public ColumnName add(Source.Display display, boolean activate, boolean updateState)
   {
      return add(COLUMN_PREFIX + StringUtil.makeRandomId(12),
                  computeAccessibleName(),
                  display,
                  activate,
                  updateState);
   }

   public ColumnName add(String name, String accessibleName, Source.Display display,
                     boolean activate, boolean updateState)
   {
      if (contains(name))
         return new ColumnName();

      SourceColumn column = GWT.create(SourceColumn.class);
      column.loadDisplay(name, accessibleName, display, this);
      columnList_.add(column);

      if (activate || activeColumn_ == null)
         setActive(column);

      if (updateState)
         columnState_ = State.createState(JsUtil.toJsArrayString(getNames(false)),
                                          getActive().getName());
      return new ColumnName(column.getName(), column.getAccessibleName());
   }

   public void initialSelect(int index)
   {
      SourceColumn lastActive = getByName(columnState_.getActiveColumn());
      if (lastActive != null)
         setActive(getByName(columnState_.getActiveColumn()));
      getActive().initialSelect(index);
   }

   public void setActive(int xpos)
   {
      SourceColumn column = findByPosition(xpos);
      if (column == null)
         return;
      setActive(column);
   }

   public void setActive(String name)
   {
      if (StringUtil.isNullOrEmpty(name) &&
          activeColumn_ != null)
      {
         if (hasActiveEditor())
            activeColumn_.setActiveEditor("");
         activeColumn_ = null;
         return;
      }

      // If we can't find the column, use the main column. This may happen on start up.
      SourceColumn column = getByName(name);
      if (column == null)
         column = getByName(MAIN_SOURCE_NAME);
      setActive(column);
   }

   private void setActive(EditingTarget target)
   {
      setActive(findByDocument(target.getId()));
      activeColumn_.setActiveEditor(target);
   }

   public void setActive(SourceColumn column)
   {
      SourceColumn prevColumn = activeColumn_;
      activeColumn_ = column;

      // If the active column changed, we need to update the active editor
      if (prevColumn != activeColumn_)
      {
         if (prevColumn != null)
         {
            prevColumn.setActiveEditor("");
            if (!hasActiveEditor())
               activeColumn_.setActiveEditor();
            manageCommands(true);
         }
         columnState_ = State.createState(JsUtil.toJsArrayString(getNames(false)),
            activeColumn_ == null ? "" : activeColumn_.getName());
      }
   }

   private void setActiveDocId(String docId)
   {
      if (StringUtil.isNullOrEmpty(docId))
         return;

      for (SourceColumn column : columnList_)
      {
         EditingTarget target = column.setActiveEditor(docId);
         if (target != null)
         {
            setActive(target);
            return;
         }
      }
   }

   public void setDocsRestored()
   {
      docsRestored_ = true;
   }

   public void setOpeningForSourceNavigation(boolean value)
   {
      openingForSourceNavigation_ = value;
   }

   public void activateColumn(String name, final Command afterActivation)
   {
      if (!StringUtil.isNullOrEmpty(name))
         setActive(getByName(name));
      if (!hasActiveEditor())
      {
         if (activeColumn_ == null)
            setActive(MAIN_SOURCE_NAME);
         newDoc(FileTypeRegistry.R, new ResultCallback<EditingTarget, ServerError>()
         {
            @Override
            public void onSuccess(EditingTarget target)
            {
               setActive(target);
               doActivateSource(afterActivation);
            }
         });
      }
      else
      {
         doActivateSource(afterActivation);
      }
   }

   public String getLeftColumnName()
   {
     return columnList_.get(columnList_.size() - 1).getName();
   }

   public String getNextColumnName()
   {
      int index = columnList_.indexOf(getActive());
      if (index < 1)
         return "";
      else
         return columnList_.get(index - 1).getName();
   }

   public String getPreviousColumnName()
   {
      int index = columnList_.indexOf(getActive());
      if (index == getSize() - 1)
         return "";
      else
         return columnList_.get(index + 1).getName();

   }

   // This method sets activeColumn_ to the main column if it is null. It should be used in cases
   // where it is better for the column to be the main column than null.
   public SourceColumn getActive()
   {
      if (activeColumn_ != null &&
         (columnList_.get(0).asWidget().getOffsetWidth() == 0 ||
          (activeColumn_.asWidget().isAttached() &&
           activeColumn_.asWidget().getOffsetWidth() > 0)))
         return activeColumn_;
      setActive(MAIN_SOURCE_NAME);

      return activeColumn_;
   }

   public String getActiveDocId()
   {
      if (hasActiveEditor())
         return activeColumn_.getActiveEditor().getId();
      return null;
   }

   public String getActiveDocPath()
   {
      if (hasActiveEditor())
         return activeColumn_.getActiveEditor().getPath();
      return null;
   }

   public boolean hasActiveEditor()
   {
      return activeColumn_ != null && activeColumn_.getActiveEditor() != null;
   }

   public boolean isActiveEditor(EditingTarget editingTarget)
   {
      return hasActiveEditor() && activeColumn_.getActiveEditor() == editingTarget;
   }

   public boolean getDocsRestored()
   {
      return docsRestored_;
   }

   // see if there are additional command palette items made available
   // by the active editor
   public List<CommandPaletteItem> getCommandPaletteItems()
   {
      if (!hasActiveEditor())
         return null;

      return activeColumn_.getActiveEditor().getCommandPaletteItems();
   }

   public int getTabCount()
   {
      return getActive().getTabCount();
   }

   public int getPhysicalTabIndex()
   {
      if (getActive() != null)
         return getActive().getPhysicalTabIndex();
      else
         return -1;
   }

   public ArrayList<String> getNames(boolean excludeMain)
   {
      ArrayList<String> result = new ArrayList<>();
      columnList_.forEach((column) ->{
         if (!excludeMain || !StringUtil.equals(column.getName(), MAIN_SOURCE_NAME))
            result.add(column.getName());
      });
      return result;
   }

   public ArrayList<Widget> getWidgets(boolean excludeMain)
   {
      ArrayList<Widget> result = new ArrayList<>();
      for (SourceColumn column : columnList_)
      {
         if (!excludeMain || !StringUtil.equals(column.getName(), MAIN_SOURCE_NAME))
            result.add(column.asWidget());
      }
      return result;
   }

   public ArrayList<SourceColumn> getColumnList()
   {
      return columnList_;
   }

   public Element getActiveElement()
   {
      if (activeColumn_ == null)
         return null;
      return activeColumn_.asWidget().getElement();
   }

   public Widget getWidget(String name)
   {
      return getByName(name) == null ? null : getByName(name).asWidget();
   }

   public Session getSession()
   {
      return session_;
   }

   public SourceNavigationHistory getSourceNavigationHistory()
   {
      return sourceNavigationHistory_;
   }

   public void recordCurrentNavigationHistoryPosition()
   {
      if (hasActiveEditor())
         activeColumn_.getActiveEditor().recordCurrentNavigationPosition();
   }

   public String getEditorPositionString()
   {
      if (hasActiveEditor())
         return activeColumn_.getActiveEditor().getCurrentStatus();
      return "No document tabs open";
   }

   public Synctex getSynctex()
   {
      return synctex_;
   }

   public UserState getUserState()
   {
      return userState_;
   }

   public int getSize()
   {
      return columnList_.size();
   }

   public SourceColumn get(int index)
   {
      if (index >= columnList_.size())
         return null;
      return columnList_.get(index);
   }

   public int getUntitledNum(String prefix)
   {
      AtomicInteger max = new AtomicInteger();
      columnList_.forEach((column) ->
          max.set(Math.max(max.get(), column.getUntitledNum(prefix))));
      return max.intValue();
   }

   public native final int getUntitledNum(String name, String prefix) /*-{
       var match = (new RegExp("^" + prefix + "([0-9]{1,5})$")).exec(name);
       if (!match)
           return 0;
       return parseInt(match[1]);
   }-*/;

   public void clearSourceNavigationHistory()
   {
      if (!hasDoc())
         sourceNavigationHistory_.clear();
   }

   public void manageCommands(boolean forceSync)
   {
      boolean saveAllEnabled = false;

      for (SourceColumn column : columnList_)
      {
         if (column.isInitialized() &&
            !StringUtil.equals(getActive().getName(), column.getName()))
            column.manageCommands(forceSync, activeColumn_);

         // if one document is dirty then we are enabled
         if (!saveAllEnabled && column.isSaveCommandActive())
           saveAllEnabled = true;
      }

      // the active column is always managed last because any column can disable a command, but
      // only the active one can enable a command
      if (activeColumn_.isInitialized())
         activeColumn_.manageCommands(forceSync, activeColumn_);

      if (!session_.getSessionInfo().getAllowShell())
         commands_.sendToTerminal().setVisible(false);

      // if source windows are open, managing state of the command becomes
      // complicated, so leave it enabled
      if (windowManager_.areSourceWindowsOpen())
         commands_.saveAllSourceDocs().setEnabled(saveAllEnabled);

      if (activeColumn_ != null &&
          !StringUtil.equals(activeColumn_.getName(), MAIN_SOURCE_NAME))
         commands_.focusSourceColumnSeparator().setEnabled(true);
      else
         commands_.focusSourceColumnSeparator().setEnabled(false);
      manageSourceNavigationCommands();
   }

   private void manageSourceNavigationCommands()
   {
      commands_.sourceNavigateBack().setEnabled(
         sourceNavigationHistory_.isBackEnabled());
      commands_.sourceNavigateForward().setEnabled(
         sourceNavigationHistory_.isForwardEnabled());
   }

   public EditingTarget addTab(SourceDocument doc, int mode, SourceColumn column)
   {
      if (column == null)
         column = getActive();
      return column.addTab(doc, mode);
   }

   public EditingTarget addTab(SourceDocument doc, boolean atEnd,
                               int mode, SourceColumn column)
   {
      if (column == null || getByName(column.getName()) == null)
         column = getActive();
      return column.addTab(doc, atEnd, mode);
   }

   public EditingTarget findEditor(String docId)
   {
      for (SourceColumn column : columnList_)
      {
         EditingTarget target = column.getDoc(docId);
         if (target != null)
            return target;
      }
      return null;
   }

   public EditingTarget findEditorByPath(String path)
   {
      if (StringUtil.isNullOrEmpty(path))
         return null;

      for (SourceColumn column : columnList_)
      {
         EditingTarget target = column.getEditorWithPath(path);
         if (target != null)
            return target;
      }
      return null;
   }

   public SourceColumn findByDocument(String docId)
   {
      for (SourceColumn column : columnList_)
      {
         if (column.hasDoc(docId))
            return column;
      }
      return null;
   }

   public SourceColumn findByPosition(int x)
   {
      for (SourceColumn column : columnList_)
      {

         Widget w = column.asWidget();
         int left = w.getAbsoluteLeft();
         int right = w.getAbsoluteLeft() + w.getOffsetWidth();

         if (x >= left && x <= right)
            return column;
      }
      return null;
   }

   public boolean isEmpty(String name)
   {
      return getByName(name) == null || getByName(name).getTabCount() == 0;
   }

   public boolean requestActiveEditorContext()
   {
      boolean hasActiveEditor =
            hasActiveEditor() &&
            activeColumn_.getActiveEditor() instanceof TextEditingTarget;

      if (!hasActiveEditor)
         return false;

      TextEditingTarget editingTarget = (TextEditingTarget) activeColumn_.getActiveEditor();
      editingTarget.getEditorContext();
      return true;
   }

   public void activateCodeBrowser(
      final String codeBrowserPath,
      boolean replaceIfActive,
      final ResultCallback<CodeBrowserEditingTarget, ServerError> callback)
   {
      // first check to see if this request can be fulfilled with an existing
      // code browser tab
      EditingTarget target = selectTabWithDocPath(codeBrowserPath);
      if (target != null)
      {
         callback.onSuccess((CodeBrowserEditingTarget) target);
         return;
      }

      // then check to see if the active editor is a code browser -- if it is,
      // we'll use it as is, replacing its contents
      if (replaceIfActive &&
          hasActiveEditor() &&
          activeColumn_.getActiveEditor() instanceof CodeBrowserEditingTarget)
      {
         events_.fireEvent(new CodeBrowserCreatedEvent(activeColumn_.getActiveEditor().getId(),
            codeBrowserPath));
         callback.onSuccess((CodeBrowserEditingTarget) activeColumn_.getActiveEditor());
         return;
      }

      // create a new one
      newDoc(FileTypeRegistry.CODEBROWSER,
         new ResultCallback<EditingTarget, ServerError>()
         {
            @Override
            public void onSuccess(EditingTarget arg)
            {
               events_.fireEvent(new CodeBrowserCreatedEvent(
                  arg.getId(), codeBrowserPath));
               callback.onSuccess((CodeBrowserEditingTarget) arg);
            }

            @Override
            public void onFailure(ServerError error)
            {
               callback.onFailure(error);
            }

            @Override
            public void onCancelled()
            {
               callback.onCancelled();
            }

         });
   }

   public void activateObjectExplorer(ObjectExplorerHandle handle)
   {
      columnList_.forEach((column) -> {
         for (EditingTarget target : column.getEditors())
         {
            // bail if this isn't an object explorer filetype
            FileType fileType = target.getFileType();
            if (!(fileType instanceof ObjectExplorerFileType))
               continue;

            // check for identical titles
            if (handle.getTitle() == target.getTitle())
            {
               ((ObjectExplorerEditingTarget) target).update(handle);
               ensureVisible(false);
               column.selectTab(target.asWidget());
               return;
            }
         }
      });

      ensureVisible(true);
      server_.newDocument(
         FileTypeRegistry.OBJECT_EXPLORER.getTypeId(),
         null,
         (JsObject) handle.cast(),
         new SimpleRequestCallback<SourceDocument>("Show Object Explorer")
         {
            @Override
            public void onResponseReceived(SourceDocument response)
            {
               getActive().addTab(response, Source.OPEN_INTERACTIVE);
            }
         });
   }

   public void showOverflowPopout()
   {
      ensureVisible(false);
      getActive().showOverflowPopout();
   }

   public void showDataItem(DataItem data)
   {
      for (SourceColumn column : columnList_)
      {
         for (EditingTarget target : column.getEditors())
         {
            String path = target.getPath();
            if (path != null && path.equals(data.getURI()))
            {
               ((DataEditingTarget) target).updateData(data);

               ensureVisible(false);
               column.selectTab(target.asWidget());
               return;
            }
         }
      }

      ensureVisible(true);
      server_.newDocument(
         FileTypeRegistry.DATAFRAME.getTypeId(),
         null,
         (JsObject) data.cast(),
         new SimpleRequestCallback<SourceDocument>("Show Data Frame")
         {
            @Override
            public void onResponseReceived(SourceDocument response)
            {
               getActive().addTab(response, Source.OPEN_INTERACTIVE);
            }
         });
   }

   public void showUnsavedChangesDialog(
      String title,
      ArrayList<UnsavedChangesTarget> dirtyTargets,
      OperationWithInput<UnsavedChangesDialog.Result> saveOperation,
      Command onCancelled)
   {
      getActive().showUnsavedChangesDialog(title, dirtyTargets, saveOperation, onCancelled);
   }

   public boolean insertSource(String code, boolean isBlock)
   {
      if (!hasActiveEditor())
         return false;
      return getActive().insertCode(code, isBlock);
   }

   @Handler
   public void onMoveTabRight()
   {
      getActive().moveTab(activeColumn_.getPhysicalTabIndex(), 1);
   }

   @Handler
   public void onMoveTabLeft()
   {
      getActive().moveTab(activeColumn_.getPhysicalTabIndex(), -1);
   }

   @Handler
   public void onMoveTabToFirst()
   {
      getActive().moveTab(activeColumn_.getPhysicalTabIndex(),
         activeColumn_.getPhysicalTabIndex() * -1);
   }

   @Handler
   public void onMoveTabToLast()
   {
      getActive().moveTab(activeColumn_.getPhysicalTabIndex(),
         (activeColumn_.getTabCount() -
            activeColumn_.getPhysicalTabIndex()) - 1);
   }

   @Handler
   public void onSwitchToTab()
   {
      if (getActive().getTabCount() == 0)
         return;
      showOverflowPopout();
   }

   @Handler
   public void onFirstTab()
   {
      if (getActive().getTabCount() == 0)
         return;

      ensureVisible(false);
      if (getActive().getTabCount() > 0)
         getActive().setPhysicalTabIndex(0);
   }

   @Handler
   public void onPreviousTab()
   {
      switchToTab(-1, userPrefs_.wrapTabNavigation().getValue());
   }

   @Handler
   public void onNextTab()
   {
      switchToTab(1, userPrefs_.wrapTabNavigation().getValue());
   }

   @Handler
   public void onLastTab()
   {
      if (getActive().getTabCount() == 0)
         return;

      activeColumn_.ensureVisible(false);
      if (activeColumn_.getTabCount() > 0)
         activeColumn_.setPhysicalTabIndex(activeColumn_.getTabCount() - 1);
   }

   @Handler
   public void onCloseSourceDoc()
   {
      closeSourceDoc(true);
   }

   @Handler
   public void onFindInFiles()
   {
      String searchPattern = "";
      if (hasActiveEditor() && activeColumn_.getActiveEditor() instanceof TextEditingTarget)
      {
         TextEditingTarget textEditor = (TextEditingTarget) activeColumn_.getActiveEditor();
         String selection = textEditor.getSelectedText();
         boolean multiLineSelection = selection.indexOf('\n') != -1;

         if ((selection.length() != 0) && !multiLineSelection)
            searchPattern = selection;
      }

      events_.fireEvent(new FindInFilesEvent(searchPattern));
   }

   @Override
   public void onDebugModeChanged(DebugModeChangedEvent evt)
   {
      // when debugging ends, always disengage any active debug highlights
      if (!evt.debugging() && hasActiveEditor())
      {
         activeColumn_.getActiveEditor().endDebugHighlighting();
      }
   }

   @Override
   public void onSourceExtendedTypeDetected(SourceExtendedTypeDetectedEvent e)
   {
      // set the extended type of the specified source file

      EditingTarget target = findEditor(e.getDocId());
      if (target != null)
         target.adaptToExtendedFileType(e.getExtendedType());
   }

   public void nextTabWithWrap()
   {
      switchToTab(1, true);
   }

   public void prevTabWithWrap()
   {
      switchToTab(-1, true);
   }

   private void switchToTab(int delta, boolean wrap)
   {
      if (getActive().getTabCount() == 0)
         return;

      activeColumn_.ensureVisible(false);

      int targetIndex = activeColumn_.getPhysicalTabIndex() + delta;
      if (targetIndex > (activeColumn_.getTabCount() - 1))
      {
         if (wrap)
            targetIndex = 0;
         else
            return;
      }
      else if (targetIndex < 0)
      {
         if (wrap)
            targetIndex = activeColumn_.getTabCount() - 1;
         else
            return;
      }
      activeColumn_.setPhysicalTabIndex(targetIndex);
   }

   private void doActivateSource(final Command afterActivation)
   {
      getActive().ensureVisible(false);
      if (hasActiveEditor())
      {
         activeColumn_.getActiveEditor().focus();
         activeColumn_.getActiveEditor().ensureCursorVisible();
      }

      if (afterActivation != null)
         afterActivation.execute();
   }

   // new doc functions

   public void newRMarkdownV1Doc()
   {
      newSourceDocWithTemplate(FileTypeRegistry.RMARKDOWN,
         "",
         "v1.Rmd",
         Position.create(3, 0));
   }

   public void newRMarkdownV2Doc()
   {
      rmarkdown_.showNewRMarkdownDialog(
         new OperationWithInput<NewRMarkdownDialog.Result>()
         {
            @Override
            public void execute(final NewRMarkdownDialog.Result result)
            {
               if (result == null)
               {
                  // No document chosen, just create an empty one
                  newSourceDocWithTemplate(FileTypeRegistry.RMARKDOWN, "", "default.Rmd");
               }
               else if (result.isNewDocument())
               {
                  NewRMarkdownDialog.RmdNewDocument doc =
                     result.getNewDocument();
                  String author = doc.getAuthor();
                  if (author.length() > 0)
                  {
                     userPrefs_.documentAuthor().setGlobalValue(author);
                     userPrefs_.writeUserPrefs();
                  }
                  newRMarkdownV2Doc(doc);
               }
               else
               {
                  newDocFromRmdTemplate(result);
               }
            }
         });
   }

   private void newDocFromRmdTemplate(final NewRMarkdownDialog.Result result)
   {
      final RmdChosenTemplate template = result.getFromTemplate();
      if (template.createDir())
      {
         rmarkdown_.createDraftFromTemplate(template);
         return;
      }

      rmarkdown_.getTemplateContent(template,
         new OperationWithInput<String>()
         {
            @Override
            public void execute(final String content)
            {
               if (content.length() == 0)
                  globalDisplay_.showErrorMessage("Template Content Missing",
                     "The template at " + template.getTemplatePath() +
                        " is missing.");
               newDoc(FileTypeRegistry.RMARKDOWN, content, null);
            }
         });
   }


   private void newRMarkdownV2Doc(
      final NewRMarkdownDialog.RmdNewDocument doc)
   {
      rmarkdown_.frontMatterToYAML((RmdFrontMatter) doc.getJSOResult().cast(),
         null,
         new CommandWithArg<String>()
         {
            @Override
            public void execute(final String yaml)
            {
               String template = "";
               // select a template appropriate to the document type we're creating
               if (doc.getTemplate().equals(RmdTemplateData.PRESENTATION_TEMPLATE))
                  template = "presentation.Rmd";
               else if (doc.isShiny())
               {
                  if (doc.getFormat().endsWith(
                     RmdOutputFormat.OUTPUT_PRESENTATION_SUFFIX))
                     template = "shiny_presentation.Rmd";
                  else
                     template = "shiny.Rmd";
               }
               else
                  template = "document.Rmd";
               newSourceDocWithTemplate(FileTypeRegistry.RMARKDOWN,
                  "",
                  template,
                  Position.create(1, 0),
                  null,
                  new TransformerCommand<String>()
                  {
                     @Override
                     public String transform(String input)
                     {
                        return RmdFrontMatter.FRONTMATTER_SEPARATOR +
                           yaml +
                           RmdFrontMatter.FRONTMATTER_SEPARATOR + "\n" +
                           input;
                     }
                  });
            }
         });
   }

   public void newSourceDocWithTemplate(final TextFileType fileType,
                                        String name,
                                        String template)
   {
      newSourceDocWithTemplate(fileType, name, template, null);
   }

   public void newSourceDocWithTemplate(final TextFileType fileType,
                                        String name,
                                        String template,
                                        final Position cursorPosition)
   {
      newSourceDocWithTemplate(fileType, name, template, cursorPosition, null);
   }

   public void newSourceDocWithTemplate(
      final TextFileType fileType,
      String name,
      String template,
      final Position cursorPosition,
      final CommandWithArg<EditingTarget> onSuccess)
   {
      newSourceDocWithTemplate(fileType, name, template, cursorPosition, onSuccess, null);
   }

   public void startDebug()
   {
      getActive().setPendingDebugSelection();
   }

   private EditingTarget selectTabWithDocPath(String path)
   {
      for (SourceColumn column : columnList_)
      {
         EditingTarget editor = column.getEditorWithPath(path);
         if (editor != null)
         {
            column.selectTab(editor.asWidget());
            return editor;
         }
      }
      return null;
   }

   private void newSourceDocWithTemplate(
      final TextFileType fileType,
      String name,
      String template,
      final Position cursorPosition,
      final CommandWithArg<EditingTarget> onSuccess,
      final TransformerCommand<String> contentTransformer)
   {
      final ProgressIndicator indicator = new GlobalProgressDelayer(
         globalDisplay_, 500, "Creating new document...").getIndicator();

      server_.getSourceTemplate(name,
         template,
         new ServerRequestCallback<String>()
         {
            @Override
            public void onResponseReceived(String templateContents)
            {
               indicator.onCompleted();

               if (contentTransformer != null)
                  templateContents = contentTransformer.transform(templateContents);

               newDoc(fileType,
                  templateContents,
                  new ResultCallback<EditingTarget, ServerError>()
                  {
                     @Override
                     public void onSuccess(EditingTarget target)
                     {
                        if (cursorPosition != null)
                           target.setCursorPosition(cursorPosition);

                        if (onSuccess != null)
                           onSuccess.execute(target);
                     }
                  });
            }

            @Override
            public void onError(ServerError error)
            {
               indicator.onError(error.getUserMessage());
            }
         });
   }

   public void newDoc(EditableFileType fileType,
                      ResultCallback<EditingTarget, ServerError> callback)
   {
      getActive().newDoc(fileType, callback);
   }

   public void newDoc(EditableFileType fileType,
                      final String contents,
                      final ResultCallback<EditingTarget, ServerError> resultCallback)
   {
      getActive().newDoc(fileType, contents, resultCallback);
   }

   
   public void disownDoc(String docId)
   {
      SourceColumn column = findByDocument(docId);
      disownDoc(docId, column, false);
   }

   // When dragging between columns/windows, we need to be specific about which column we're
   // removing the document from as it may exist in more than one column. If the column is null,
   // it is assumed that we are a satellite window and do not have multiple displays.
   public void disownDoc(String docId, SourceColumn column, boolean isDrag)
   {
      if (column == null)
      {
         if (getSize() > 1)
            Debug.logWarning("Warning: No column was provided to remove the doc from.");
         column = getActive();
      }
      boolean setNewActiveEditor = false;
      if (column == getActive() && column.getEditors().size() > 1)
         setNewActiveEditor = true;
      
      column.closeDoc(docId);
      if (isDrag)
         column.cancelTabDrag();
      if (setNewActiveEditor)
         column.setActiveEditor();
   }

   public void selectTab(EditingTarget target)
   {
      SourceColumn column = findByDocument(target.getId());
      column.ensureVisible(false);
      column.selectTab(target.asWidget());
   }

   public void closeTabs(JsArrayString ids)
   {
      if (ids != null)
         columnList_.forEach((column) -> column.closeTabs(ids));
   }

   public void closeTabWithPath(String path, boolean interactive)
   {
      EditingTarget target = findEditorByPath(path);
      closeTab(target, interactive);
   }

   public void closeTab(boolean interactive)
   {
      if (hasActiveEditor())
         closeTab(activeColumn_.getActiveEditor(), interactive);
   }

   public void closeTab(EditingTarget target, boolean interactive)
   {
      findByDocument(target.getId()).closeTab(target.asWidget(), interactive, null);
   }

   public void closeTab(EditingTarget target, boolean interactive, Command onClosed)
   {
      findByDocument(target.getId()).closeTab(
         target.asWidget(), interactive, onClosed);
   }
<<<<<<< HEAD
   
   public void closeAllTabs(String excludeDocId,
=======

   private void closeAllTabs(boolean interactive, Command onCompleted)
   {
      if (interactive)
      {
         // call into the interactive tab closer
         commands_.closeAllSourceDocs().execute();
      }
      else
      {
         // revert unsaved targets and close tabs
         revertUnsavedTargets(() -> closeAllTabs(false, false, onCompleted));
      }
   }

   public void closeAllTabs(boolean excludeActive,
>>>>>>> a56945f5
                            boolean excludeMain,
                            Command onCompleted)
   {
      // Columns may be deleted when all of their tabs are closed, so we iterate over the current
      // names rather than the column list
      ArrayList<String> columnNames = new ArrayList<>(getNames(false));
      for (String name : columnNames)
         closeAllTabs(getByName(name), excludeDocId, excludeMain, onCompleted);
   }

   public void closeAllTabs(SourceColumn column,
                            String excludeDocId,
                            boolean excludeMain,
                            Command onCompleted)
   {
      if (!excludeMain || !StringUtil.equals(column.getName(), MAIN_SOURCE_NAME))
      {
         final CPSEditingTargetCommand command = (EditingTarget target, Command continuation) ->
         {
            if (!StringUtil.isNullOrEmpty(excludeDocId) && target == activeColumn_.getDoc(excludeDocId))
            {
               continuation.execute();
            }
            else
            {
               column.closeTab(target.asWidget(), false, continuation);
            }
         };
         
         cpsExecuteForEachEditor(column.getEditors(), command, onCompleted);
      }
   }

   void closeSourceDoc(boolean interactive)
   {
      if (activeColumn_.getTabCount() == 0)
         return;

      closeTab(interactive);
   }

   public void saveAllSourceDocs()
   {
      columnList_.forEach((column) -> cpsExecuteForEachEditor(
          column.getEditors(),
          (editingTarget, continuation) -> {
             if (editingTarget.dirtyState().getValue())
             {
                editingTarget.save(continuation);
             }
             else
             {
                continuation.execute();
             }
          }));
   }

   public void revertUnsavedTargets(Command onCompleted)
   {
      ArrayList<EditingTarget> unsavedTargets = new ArrayList<>();
      columnList_.forEach((column) -> unsavedTargets.addAll(
          column.getUnsavedEditors(Source.TYPE_FILE_BACKED, null)));

      // revert all of them
      cpsExecuteForEachEditor(

         // targets the user chose not to save
         unsavedTargets,

         // save each editor
          (saveTarget, continuation) -> {
             if (saveTarget.getPath() != null)
             {
                // file backed document -- revert it
                saveTarget.revertChanges(continuation);
             }
             else
             {
                // untitled document -- just close the tab non-interactively
                closeTab(saveTarget, false, continuation);
             }
          },

         // onCompleted at the end
         onCompleted
      );
   }

   /**
    * Close all source documents
    * 
    * @param caption caption of command triggering this action
    * @param sourceColumn source column to operate on or null to operate on all columns
    * @param onCompleted callback when done or null
    * @param excludeDocId docId of document to keep open and activate (or null to close all)
    */
   public void closeAllLocalSourceDocs(String caption,
                                       SourceColumn sourceColumn,
                                       Command onCompleted,
                                       final String excludeDocId)
   {
      // collect up a list of dirty documents
      ArrayList<EditingTarget> dirtyTargets = new ArrayList<>();
      // if sourceColumn is not provided, assume we are closing editors for every column
      if (sourceColumn == null)
         columnList_.forEach((column) ->
           dirtyTargets.addAll(column.getDirtyEditors(excludeDocId)));
      else
         dirtyTargets.addAll(sourceColumn.getDirtyEditors(excludeDocId));

      // create a command used to close all tabs
      final Command closeAllTabsCommand = () ->
      {
         if (sourceColumn == null) 
            closeAllTabs(excludeDocId, false, null);
         else
            closeAllTabs(sourceColumn, excludeDocId, false, null);
      };
      
      saveEditingTargetsWithPrompt(caption,
         dirtyTargets,
         CommandUtil.join(closeAllTabsCommand, onCompleted),
         null);
   }

   public ArrayList<String> consolidateColumns(int num)
   {
      ArrayList<String> removedColumns = new ArrayList<>();
      if (num >= columnList_.size() || num < 1)
         return removedColumns;

      for (SourceColumn column : columnList_)
      {
         if (!column.hasDoc() && column.getName() != MAIN_SOURCE_NAME)
         {
            removedColumns.add(column.getName());
            closeColumn(column.getName());
            if (num >= columnList_.size() || num == 1)
               break;
         }
      }

      // if we could not remove empty columns to get to the desired amount, consolidate editors
      SourceColumn mainColumn = getByName(MAIN_SOURCE_NAME);
      if (num < columnList_.size())
      {
         ArrayList<SourceColumn> moveColumns = new ArrayList<>(columnList_);
         moveColumns.remove(mainColumn);

         // remove columns from the end of the list first
         int additionalColumnCount = num - 1;
         if (num > 1 && moveColumns.size() != additionalColumnCount)
            moveColumns = new ArrayList<>(
               moveColumns.subList(additionalColumnCount - 1, moveColumns.size() - 1));

         for (SourceColumn column : moveColumns)
         {
            ArrayList<EditingTarget> editors = column.getEditors();
            for (EditingTarget target : editors)
            {
               if (!target.dirtyState().getValue())
               {
                  column.closeTab(target.asWidget(), false);
                  continue;
               }
               server_.getSourceDocument(target.getId(),
                  new ServerRequestCallback<SourceDocument>()
                  {
                     @Override
                     public void onResponseReceived(final SourceDocument doc)
                     {
                        mainColumn.addTab(doc, Source.OPEN_INTERACTIVE);
                        mainColumn.ensureVisible(true);
                     }

                     @Override
                     public void onError(ServerError error)
                     {
                        globalDisplay_.showErrorMessage("Document Tab Move Failed",
                           "Couldn't move the tab to this window: \n" +
                              error.getMessage());
                     }
                  });
            }
            removedColumns.add(column.getName());
            closeColumn(column, true);
         }
      }

      columnState_ = State.createState(JsUtil.toJsArrayString(getNames(false)),
                                       getActive().getName());
      return removedColumns;
   }

   public void closeColumn(String name)
   {
      SourceColumn column = getByName(name);
      if (column.getTabCount() > 0)
         return;
      if (column == activeColumn_)
         setActive(MAIN_SOURCE_NAME);

      columnList_.remove(column);
      columnState_ = State.createState(JsUtil.toJsArrayString(getNames(false)),
                                       getActive().getName());
   }

   public void closeColumn(SourceColumn column, boolean force)
   {
      if (column.getTabCount() > 0)
      {
         if (!force)
            return;
         else
         {
            for (EditingTarget target : column.getEditors())
               column.closeDoc(target.getId());
         }
      }

      if (column == activeColumn_)
         setActive(MAIN_SOURCE_NAME);
      columnList_.remove(column);
      columnState_ = State.createState(JsUtil.toJsArrayString(getNames(false)),
                                       getActive().getName());
   }

   public void ensureVisible(boolean newTabPending)
   {
      if (getActive() == null)
         return;
      getActive().ensureVisible(newTabPending);
   }

   public void openFile(FileSystemItem file)
   {
      openFile(file, fileTypeRegistry_.getTextTypeForFile(file));
   }

   public void openFile(FileSystemItem file, TextFileType fileType)
   {
      openFile(file,
         fileType,
         new CommandWithArg<EditingTarget>()
         {
            @Override
            public void execute(EditingTarget arg)
            {

            }
         });
   }

   public void openFile(final FileSystemItem file,
                        final TextFileType fileType,
                        final CommandWithArg<EditingTarget> executeOnSuccess)
   {
      // add this work to the queue
      openFileQueue_.add(new OpenFileEntry(file, fileType, executeOnSuccess));

      // begin queue processing if it's the only work in the queue
      if (openFileQueue_.size() == 1)
         processOpenFileQueue();
   }

   public void editFile(String path,
                        ResultCallback<EditingTarget, ServerError> callback)
   {
      server_.ensureFileExists(path, new ErrorLoggingServerRequestCallback<Boolean>()
      {
         @Override
         public void onResponseReceived(Boolean success)
         {
            if (success)
            {
               FileSystemItem file = FileSystemItem.createFile(path);
               openFile(file, callback);
            }
         }
      });
   }

   private void vimEditFile(String path)
   {
      editFile(path, new ResultCallback<EditingTarget, ServerError>() {});
   }
   
   public void openProjectDocs(final Session session, boolean mainColumn)
   {
      if (mainColumn && activeColumn_ != getByName(MAIN_SOURCE_NAME))
         setActive(MAIN_SOURCE_NAME);

      JsArrayString openDocs = session.getSessionInfo().getProjectOpenDocs();
      if (openDocs.length() > 0)
      {
         // set new tab pending for the duration of the continuation
         activeColumn_.incrementNewTabPending();

         // create a continuation for opening the source docs
         SerializedCommandQueue openCommands = new SerializedCommandQueue();

         for (int i = 0; i < openDocs.length(); i++)
         {
            String doc = openDocs.get(i);
            final FileSystemItem fsi = FileSystemItem.createFile(doc);

            openCommands.addCommand(new SerializedCommand()
            {

               @Override
               public void onExecute(final Command continuation)
               {
                  openFile(fsi,
                     fileTypeRegistry_.getTextTypeForFile(fsi),
                     new CommandWithArg<EditingTarget>()
                     {
                        @Override
                        public void execute(EditingTarget arg)
                        {
                           continuation.execute();
                        }
                     });
               }
            });
         }

         // decrement newTabPending and select first tab when done
         openCommands.addCommand(new SerializedCommand()
         {

            @Override
            public void onExecute(Command continuation)
            {
               activeColumn_.decrementNewTabPending();
               onFirstTab();
               continuation.execute();
            }
         });

         // execute the continuation
         openCommands.run();
      }
   }

   public void fireDocTabsChanged()
   {
      activeColumn_.fireDocTabsChanged();
   }

   public void scrollToPosition(FilePosition position, boolean moveCursor)
   {
      // ensure we have an active source column
      getActive();

      if (hasActiveEditor())
      {
         SourcePosition srcPosition = SourcePosition.create(
            position.getLine() - 1,
            position.getColumn() - 1);
         activeColumn_.getActiveEditor().navigateToPosition(
            srcPosition, false, false, moveCursor, null);
      }
   }

   private boolean hasDoc()
   {
      for (SourceColumn column : columnList_)
      {
         if (column.hasDoc())
            return true;
      }
      return false;
   }

   private void vimSetTabIndex(int index)
   {
      int tabCount = activeColumn_.getTabCount();
      if (index >= tabCount)
         return;
      activeColumn_.setPhysicalTabIndex(index);
   }

   private void processOpenFileQueue()
   {
      // no work to do
      if (openFileQueue_.isEmpty())
         return;

      // find the first work unit
      final OpenFileEntry entry = openFileQueue_.peek();

      // define command to advance queue
      final Command processNextEntry = new Command()
      {
         @Override
         public void execute()
         {
            openFileQueue_.remove();
            if (!openFileQueue_.isEmpty())
               processOpenFileQueue();

         }
      };
      openFile(
         entry.file,
         entry.fileType,
         new ResultCallback<EditingTarget, ServerError>()
         {
            @Override
            public void onSuccess(EditingTarget target)
            {
               processNextEntry.execute();
               if (entry.executeOnSuccess != null)
                  entry.executeOnSuccess.execute(target);
            }

            @Override
            public void onCancelled()
            {
               super.onCancelled();
               processNextEntry.execute();
            }

            @Override
            public void onFailure(ServerError error)
            {
               String message = error.getUserMessage();

               // see if a special message was provided
               JSONValue errValue = error.getClientInfo();
               if (errValue != null)
               {
                  JSONString errMsg = errValue.isString();
                  if (errMsg != null)
                     message = errMsg.stringValue();
               }

               globalDisplay_.showMessage(GlobalDisplay.MSG_ERROR,
                  "Error while opening file",
                  message);

               processNextEntry.execute();
            }
         });
   }

   public void openFile(FileSystemItem file,
                        final ResultCallback<EditingTarget, ServerError> resultCallback)
   {
      openFile(file, fileTypeRegistry_.getTextTypeForFile(file), resultCallback);
   }

   // top-level wrapper for opening files. takes care of:
   //  - making sure the view is visible
   //  - checking whether it is already open and re-selecting its tab
   //  - prohibit opening very large files (>500KB)
   //  - confirmation of opening large files (>100KB)
   //  - finally, actually opening the file from the server
   //    via the call to the lower level openFile method
   public void openFile(final FileSystemItem file,
                        final TextFileType fileType,
                        final ResultCallback<EditingTarget, ServerError> resultCallback)
   {
      activeColumn_.ensureVisible(true);

      if (fileType.isRNotebook())
      {
         openNotebook(file, resultCallback);
         return;
      }

      if (file == null)
      {
         newDoc(fileType, resultCallback);
         return;
      }

      if (openFileAlreadyOpen(file, resultCallback))
         return;

      EditingTarget target = editingTargetSource_.getEditingTarget(fileType);

      if (file.getLength() > target.getFileSizeLimit())
      {
         if (resultCallback != null)
            resultCallback.onCancelled();
         showFileTooLargeWarning(file, target.getFileSizeLimit());
      }
      else if (file.getLength() > target.getLargeFileSize())
      {
         confirmOpenLargeFile(file, new Operation()
         {
            public void execute()
            {
               openFileFromServer(file, fileType, resultCallback);
            }
         }, new Operation()
         {
            public void execute()
            {
               // user (wisely) cancelled
               if (resultCallback != null)
                  resultCallback.onCancelled();
            }
         });
      }
      else
      {
         openFileFromServer(file, fileType, resultCallback);
      }
   }

   public void openNotebook(
      final FileSystemItem rmdFile,
      final SourceDocumentResult doc,
      final ResultCallback<EditingTarget, ServerError> resultCallback)
   {
      if (!StringUtil.isNullOrEmpty(doc.getDocPath()))
      {
         // this happens if we created the R Markdown file, or if the R Markdown
         // file on disk matched the one inside the notebook
         openFileFromServer(rmdFile,
            FileTypeRegistry.RMARKDOWN, resultCallback);
      }
      else if (!StringUtil.isNullOrEmpty(doc.getDocId()))
      {
         // this happens when we have to open an untitled buffer for the the
         // notebook (usually because the of a conflict between the Rmd on disk
         // and the one in the .nb.html file)
         server_.getSourceDocument(doc.getDocId(),
            new ServerRequestCallback<SourceDocument>()
            {
               @Override
               public void onResponseReceived(SourceDocument doc)
               {
                  // create the editor
                  EditingTarget target = getActive().addTab(doc, Source.OPEN_INTERACTIVE);

                  // show a warning bar
                  if (target instanceof TextEditingTarget)
                  {
                     ((TextEditingTarget) target).showWarningMessage(
                        "This notebook has the same name as an R Markdown " +
                           "file, but doesn't match it.");
                  }
                  resultCallback.onSuccess(target);
               }

               @Override
               public void onError(ServerError error)
               {
                  globalDisplay_.showErrorMessage(
                     "Notebook Open Failed",
                     "This notebook could not be opened. " +
                        "If the error persists, try removing the " +
                        "accompanying R Markdown file. \n\n" +
                        error.getMessage());
                  resultCallback.onFailure(error);
               }
            });
      }
   }

   public void beforeShow(boolean excludeMain)
   {
      for (SourceColumn column : columnList_)
      {
         if (!excludeMain ||
             !StringUtil.equals(column.getName(), MAIN_SOURCE_NAME))
            column.onBeforeShow();
      }
   }

   public void beforeShow(String name)
   {
      SourceColumn column = getByName(name);
      if (column == null)
      {
         Debug.logWarning("WARNING: Unknown column " + name);
         return;
      }
      column.onBeforeShow();
   }

   public void inEditorForId(String id, OperationWithInput<EditingTarget> onEditorLocated)
   {
      EditingTarget editor = findEditor(id);
      if (editor != null)
         onEditorLocated.execute(editor);
   }

   public void inEditorForPath(String path, OperationWithInput<EditingTarget> onEditorLocated)
   {
      EditingTarget editor = findEditorByPath(path);
      if (editor != null)
         onEditorLocated.execute(editor);
   }

   public void withTarget(String id, CommandWithArg<TextEditingTarget> command)
   {
      withTarget(id, command, null);
   }

   public void withTarget(String id,
                          CommandWithArg<TextEditingTarget> command,
                          Command onFailure)
   {
      EditingTarget target = StringUtil.isNullOrEmpty(id)
         ? activeColumn_.getActiveEditor()
         : findEditor(id);

      if (target == null)
      {
         if (onFailure != null)
            onFailure.execute();
         return;
      }

      if (!(target instanceof TextEditingTarget))
      {
         if (onFailure != null)
            onFailure.execute();
         return;
      }

      command.execute((TextEditingTarget) target);
   }

   public HashSet<AppCommand> getDynamicCommands()
   {
      return dynamicCommands_;
   }

   private void getEditorContext(String id, String path, DocDisplay docDisplay)
   {
      getEditorContext(id, path, docDisplay, server_);
   }

   public static void getEditorContext(String id, String path, DocDisplay docDisplay,
                                       SourceServerOperations server)
   {
      AceEditor editor = (AceEditor) docDisplay;
      Selection selection = editor.getNativeSelection();
      Range[] ranges = selection.getAllRanges();

      // clamp ranges to document boundaries
      for (Range range : ranges)
      {
         Position start = range.getStart();
         start.setRow(MathUtil.clamp(start.getRow(), 0, editor.getRowCount()));
         start.setColumn(MathUtil.clamp(start.getColumn(), 0, editor.getLine(start.getRow()).length()));

         Position end = range.getEnd();
         end.setRow(MathUtil.clamp(end.getRow(), 0, editor.getRowCount()));
         end.setColumn(MathUtil.clamp(end.getColumn(), 0, editor.getLine(end.getRow()).length()));
      }

      JsArray<GetEditorContextEvent.DocumentSelection> docSelections = JavaScriptObject.createArray().cast();
      for (Range range : ranges)
      {
         docSelections.push(GetEditorContextEvent.DocumentSelection.create(
            range,
            editor.getTextForRange(range)));
      }

      id = StringUtil.notNull(id);
      path = StringUtil.notNull(path);

      GetEditorContextEvent.SelectionData data =
         GetEditorContextEvent.SelectionData.create(id, path, editor.getCode(), docSelections);

      server.getEditorContextCompleted(data, new VoidServerRequestCallback());
   }

   private void initDynamicCommands()
   {
      dynamicCommands_ = new HashSet<>();
      dynamicCommands_.add(commands_.saveSourceDoc());
      dynamicCommands_.add(commands_.reopenSourceDocWithEncoding());
      dynamicCommands_.add(commands_.saveSourceDocAs());
      dynamicCommands_.add(commands_.saveSourceDocWithEncoding());
      dynamicCommands_.add(commands_.printSourceDoc());
      dynamicCommands_.add(commands_.vcsFileLog());
      dynamicCommands_.add(commands_.vcsFileDiff());
      dynamicCommands_.add(commands_.vcsFileRevert());
      dynamicCommands_.add(commands_.executeCode());
      dynamicCommands_.add(commands_.executeCodeWithoutFocus());
      dynamicCommands_.add(commands_.executeAllCode());
      dynamicCommands_.add(commands_.executeToCurrentLine());
      dynamicCommands_.add(commands_.executeFromCurrentLine());
      dynamicCommands_.add(commands_.executeCurrentFunction());
      dynamicCommands_.add(commands_.executeCurrentSection());
      dynamicCommands_.add(commands_.executeLastCode());
      dynamicCommands_.add(commands_.insertChunk());
      dynamicCommands_.add(commands_.insertSection());
      dynamicCommands_.add(commands_.executeSetupChunk());
      dynamicCommands_.add(commands_.executePreviousChunks());
      dynamicCommands_.add(commands_.executeSubsequentChunks());
      dynamicCommands_.add(commands_.executeCurrentChunk());
      dynamicCommands_.add(commands_.executeNextChunk());
      dynamicCommands_.add(commands_.previewJS());
      dynamicCommands_.add(commands_.previewSql());
      dynamicCommands_.add(commands_.sourceActiveDocument());
      dynamicCommands_.add(commands_.sourceActiveDocumentWithEcho());
      dynamicCommands_.add(commands_.knitDocument());
      dynamicCommands_.add(commands_.toggleRmdVisualMode());
      dynamicCommands_.add(commands_.enableProsemirrorDevTools());
      dynamicCommands_.add(commands_.previewHTML());
      dynamicCommands_.add(commands_.compilePDF());
      dynamicCommands_.add(commands_.compileNotebook());
      dynamicCommands_.add(commands_.synctexSearch());
      dynamicCommands_.add(commands_.popoutDoc());
      dynamicCommands_.add(commands_.returnDocToMain());
      dynamicCommands_.add(commands_.findReplace());
      dynamicCommands_.add(commands_.findNext());
      dynamicCommands_.add(commands_.findPrevious());
      dynamicCommands_.add(commands_.findFromSelection());
      dynamicCommands_.add(commands_.replaceAndFind());
      dynamicCommands_.add(commands_.extractFunction());
      dynamicCommands_.add(commands_.extractLocalVariable());
      dynamicCommands_.add(commands_.commentUncomment());
      dynamicCommands_.add(commands_.reindent());
      dynamicCommands_.add(commands_.reflowComment());
      dynamicCommands_.add(commands_.jumpTo());
      dynamicCommands_.add(commands_.jumpToMatching());
      dynamicCommands_.add(commands_.goToHelp());
      dynamicCommands_.add(commands_.goToDefinition());
      dynamicCommands_.add(commands_.setWorkingDirToActiveDoc());
      dynamicCommands_.add(commands_.debugDumpContents());
      dynamicCommands_.add(commands_.debugImportDump());
      dynamicCommands_.add(commands_.goToLine());
      dynamicCommands_.add(commands_.checkSpelling());
      dynamicCommands_.add(commands_.wordCount());
      dynamicCommands_.add(commands_.codeCompletion());
      dynamicCommands_.add(commands_.findUsages());
      dynamicCommands_.add(commands_.debugBreakpoint());
      dynamicCommands_.add(commands_.vcsViewOnGitHub());
      dynamicCommands_.add(commands_.vcsBlameOnGitHub());
      dynamicCommands_.add(commands_.editRmdFormatOptions());
      dynamicCommands_.add(commands_.reformatCode());
      dynamicCommands_.add(commands_.showDiagnosticsActiveDocument());
      dynamicCommands_.add(commands_.renameInScope());
      dynamicCommands_.add(commands_.insertRoxygenSkeleton());
      dynamicCommands_.add(commands_.expandSelection());
      dynamicCommands_.add(commands_.shrinkSelection());
      dynamicCommands_.add(commands_.toggleDocumentOutline());
      dynamicCommands_.add(commands_.knitWithParameters());
      dynamicCommands_.add(commands_.clearKnitrCache());
      dynamicCommands_.add(commands_.goToNextSection());
      dynamicCommands_.add(commands_.goToPrevSection());
      dynamicCommands_.add(commands_.goToNextChunk());
      dynamicCommands_.add(commands_.goToPrevChunk());
      dynamicCommands_.add(commands_.profileCode());
      dynamicCommands_.add(commands_.profileCodeWithoutFocus());
      dynamicCommands_.add(commands_.saveProfileAs());
      dynamicCommands_.add(commands_.restartRClearOutput());
      dynamicCommands_.add(commands_.restartRRunAllChunks());
      dynamicCommands_.add(commands_.notebookCollapseAllOutput());
      dynamicCommands_.add(commands_.notebookExpandAllOutput());
      dynamicCommands_.add(commands_.notebookClearOutput());
      dynamicCommands_.add(commands_.notebookClearAllOutput());
      dynamicCommands_.add(commands_.notebookToggleExpansion());
      dynamicCommands_.add(commands_.sendToTerminal());
      dynamicCommands_.add(commands_.openNewTerminalAtEditorLocation());
      dynamicCommands_.add(commands_.sendFilenameToTerminal());
      dynamicCommands_.add(commands_.renameSourceDoc());
      dynamicCommands_.add(commands_.sourceAsLauncherJob());
      dynamicCommands_.add(commands_.sourceAsJob());
      dynamicCommands_.add(commands_.runSelectionAsJob());
      dynamicCommands_.add(commands_.runSelectionAsLauncherJob());
      dynamicCommands_.add(commands_.toggleSoftWrapMode());
      for (AppCommand command : dynamicCommands_)
      {
         command.setVisible(false);
         command.setEnabled(false);
      }
   }

   public void initVimCommands()
   {
      vimCommands_.save(this);
      vimCommands_.selectTabIndex(this);
      vimCommands_.selectNextTab(this);
      vimCommands_.selectPreviousTab(this);
      vimCommands_.closeActiveTab(this);
      vimCommands_.closeAllTabs(this, () -> commands_.activateConsole().execute());
      vimCommands_.createNewDocument(this);
      vimCommands_.saveAndCloseActiveTab(this);
      vimCommands_.readFile(this, userPrefs_.defaultEncoding().getValue());
      vimCommands_.runRScript(this);
      vimCommands_.reflowText(this);
      vimCommands_.showVimHelp(
          RStudioGinjector.INSTANCE.getShortcutViewer());
      vimCommands_.showHelpAtCursor(this);
      vimCommands_.reindent(this);
      vimCommands_.expandShrinkSelection(this);
      vimCommands_.openNextFile(this);
      vimCommands_.openPreviousFile(this);
      vimCommands_.addStarRegister();
   }

   public SourceAppCommand getSourceCommand(AppCommand command, SourceColumn column)
   {
      // check if we've already create a SourceAppCommand for this command
      String key = command.getId() + column.getName();
       if (sourceAppCommands_.get(key) != null)
         return sourceAppCommands_.get(key);

      // if not found, create it
      SourceAppCommand sourceCommand =
         new SourceAppCommand(command, column.getName(), this);
      sourceAppCommands_.put(key, sourceCommand);
      return sourceCommand;
   }

   private void openNotebook(final FileSystemItem rnbFile,
                             final ResultCallback<EditingTarget, ServerError> resultCallback)
   {
      // construct path to .Rmd
      final String rnbPath = rnbFile.getPath();
      final String rmdPath = FilePathUtils.filePathSansExtension(rnbPath) + ".Rmd";
      final FileSystemItem rmdFile = FileSystemItem.createFile(rmdPath);

      // if we already have associated .Rmd file open, then just edit it
      // TODO: should we perform conflict resolution here as well?
      if (openFileAlreadyOpen(rmdFile, resultCallback))
         return;

      // ask the server to extract the .Rmd, then open that
      Command extractRmdCommand = new Command()
      {
         @Override
         public void execute()
         {
            server_.extractRmdFromNotebook(
                  rnbPath,
                  new ServerRequestCallback<SourceDocumentResult>()
                  {
                     @Override
                     public void onResponseReceived(SourceDocumentResult doc)
                     {
                        openNotebook(rmdFile, doc, resultCallback);
                     }

                     @Override
                     public void onError(ServerError error)
                     {
                        globalDisplay_.showErrorMessage("Notebook Open Failed",
                              "This notebook could not be opened. \n\n" +
                              error.getMessage());
                        resultCallback.onFailure(error);
                     }
                  });
         }
      };

      dependencyManager_.withRMarkdown("R Notebook", "Using R Notebooks", extractRmdCommand);
   }

   private void openFileFromServer(
         final FileSystemItem file,
         final TextFileType fileType,
         final ResultCallback<EditingTarget, ServerError> resultCallback)
   {
      final Command dismissProgress = globalDisplay_.showProgress(
                                                         "Opening file...");

      server_.openDocument(
            file.getPath(),
            fileType.getTypeId(),
            userPrefs_.defaultEncoding().getValue(),
            new ServerRequestCallback<SourceDocument>()
            {
               @Override
               public void onError(ServerError error)
               {
                  dismissProgress.execute();
                  pMruList_.get().remove(file.getPath());
                  Debug.logError(error);
                  if (resultCallback != null)
                     resultCallback.onFailure(error);
               }

               @Override
               public void onResponseReceived(SourceDocument document)
               {
                  // apply (dynamic) doc property defaults
                  SourceColumn.applyDocPropertyDefaults(document, false, userPrefs_);

                  // if we are opening for a source navigation then we
                  // need to force Rmds into source mode
                  if (openingForSourceNavigation_)
                  {
                     document.getProperties().setString(
                       TextEditingTarget.RMD_VISUAL_MODE,
                       DocUpdateSentinel.PROPERTY_FALSE
                     );
                  }

                  dismissProgress.execute();
                  pMruList_.get().add(document.getPath());
                  EditingTarget target = getActive().addTab(document, Source.OPEN_INTERACTIVE);
                  if (resultCallback != null)
                     resultCallback.onSuccess(target);
               }
            });
   }

   private boolean openFileAlreadyOpen(final FileSystemItem file,
                                       final ResultCallback<EditingTarget, ServerError> resultCallback)
   {
      for (SourceColumn column : columnList_)
      {
         // check to see if any local editors have the file open
         for (int i = 0; i < column.getEditors().size(); i++)
         {
            EditingTarget target = column.getEditors().get(i);
            String thisPath = target.getPath();
            if (thisPath != null
                && thisPath.equalsIgnoreCase(file.getPath()))
            {
               column.selectTab(target.asWidget());
               pMruList_.get().add(thisPath);
               if (resultCallback != null)
                  resultCallback.onSuccess(target);
               return true;
            }
         }
      }
      return false;
   }

   private void showFileTooLargeWarning(FileSystemItem file,
                                        long sizeLimit)
   {
      StringBuilder msg = new StringBuilder();
      msg.append("The file '" + file.getName() + "' is too ");
      msg.append("large to open in the source editor (the file is ");
      msg.append(StringUtil.formatFileSize(file.getLength()) + " and the ");
      msg.append("maximum file size is ");
      msg.append(StringUtil.formatFileSize(sizeLimit) + ")");

      globalDisplay_.showMessage(GlobalDisplay.MSG_WARNING,
                                 "Selected File Too Large",
                                 msg.toString());
   }

   private void confirmOpenLargeFile(FileSystemItem file,
                                     Operation openOperation,
                                     Operation noOperation)
   {
      StringBuilder msg = new StringBuilder();
      msg.append("The source file '" + file.getName() + "' is large (");
      msg.append(StringUtil.formatFileSize(file.getLength()) + ") ");
      msg.append("and may take some time to open. ");
      msg.append("Are you sure you want to continue opening it?");
      globalDisplay_.showYesNoMessage(GlobalDisplay.MSG_WARNING,
                                      "Confirm Open",
                                      msg.toString(),
                                      false, // Don't include cancel
                                      openOperation,
                                      noOperation,
                                      false);   // 'No' is default
   }

   private void saveEditingTargetsWithPrompt(
      String title,
      ArrayList<EditingTarget> editingTargets,
      final Command onCompleted,
      final Command onCancelled)
   {
      // execute on completed right away if the list is empty
      if (editingTargets.size() ==  0)
      {
         onCompleted.execute();
      }

      // if there is just one thing dirty then go straight to the save dialog
      else if (editingTargets.size() == 1)
      {
         editingTargets.get(0).saveWithPrompt(onCompleted, onCancelled);
      }

      // otherwise use the multi save changes dialog
      else
      {
         // convert to UnsavedChangesTarget collection
         ArrayList<UnsavedChangesTarget> unsavedTargets =
            new ArrayList<>(editingTargets);

         // show dialog
         showUnsavedChangesDialog(
            title,
            unsavedTargets,
            new OperationWithInput<UnsavedChangesDialog.Result>()
            {
               @Override
               public void execute(UnsavedChangesDialog.Result result)
               {
                  saveChanges(result.getSaveTargets(), onCompleted);
               }
            },
            onCancelled);
      }
   }

   public ArrayList<UnsavedChangesTarget> getUnsavedChanges(int type, Set<String> ids)
   {
      ArrayList<UnsavedChangesTarget> targets = new ArrayList<>();
      columnList_.forEach((column) -> targets.addAll(column.getUnsavedEditors(type, ids)));
      return targets;
   }

   public void saveChanges(ArrayList<UnsavedChangesTarget> targets,
                            Command onCompleted)
   {
      // convert back to editing targets
      ArrayList<EditingTarget> saveTargets = new ArrayList<>();
      for (UnsavedChangesTarget target: targets)
      {
         EditingTarget saveTarget =
            findEditor(target.getId());
         if (saveTarget != null)
            saveTargets.add(saveTarget);
      }

      CPSEditingTargetCommand saveCommand =
         new CPSEditingTargetCommand()
         {
            @Override
            public void execute(EditingTarget saveTarget,
                                Command continuation)
            {
               saveTarget.save(continuation);
            }
         };

      // execute the save
      cpsExecuteForEachEditor(

         // targets the user chose to save
         saveTargets,

         // save each editor
         saveCommand,

         // onCompleted at the end
         onCompleted
      );
   }

   private void pasteFileContentsAtCursor(final String path, final String encoding)
   {
      if (activeColumn_ == null)
         return;

      EditingTarget activeEditor = activeColumn_.getActiveEditor();
      if (activeEditor instanceof TextEditingTarget)
      {
         final TextEditingTarget target = (TextEditingTarget) activeEditor;
         server_.getFileContents(path, encoding, new ServerRequestCallback<String>()
         {
            @Override
            public void onResponseReceived(String content)
            {
               target.insertCode(content, false);
            }

            @Override
            public void onError(ServerError error)
            {
               Debug.logError(error);
            }
         });
      }
   }

   private void pasteRCodeExecutionResult(final String code)
   {
      server_.executeRCode(code, new ServerRequestCallback<String>()
      {
         @Override
         public void onResponseReceived(String output)
         {
            if (hasActiveEditor() &&
                activeColumn_.getActiveEditor() instanceof TextEditingTarget)
            {
               TextEditingTarget editor = (TextEditingTarget) activeColumn_.getActiveEditor();
               editor.insertCode(output, false);
            }
         }

         @Override
         public void onError(ServerError error)
         {
            Debug.logError(error);
         }
      });
   }

   private void reflowText()
   {
      if (hasActiveEditor() &&
          activeColumn_.getActiveEditor() instanceof TextEditingTarget)
      {
         TextEditingTarget editor = (TextEditingTarget) activeColumn_.getActiveEditor();
         editor.reflowText();
      }
   }

   private void reindent()
   {
      if (hasActiveEditor() &&
          activeColumn_.getActiveEditor() instanceof TextEditingTarget)
      {
         TextEditingTarget editor = (TextEditingTarget) activeColumn_.getActiveEditor();
         editor.getDocDisplay().reindent();
      }
   }

   private void saveActiveSourceDoc()
   {
      if (hasActiveEditor() &&
          activeColumn_.getActiveEditor() instanceof TextEditingTarget)
      {
         TextEditingTarget target = (TextEditingTarget) activeColumn_.getActiveEditor();
         target.save();
      }
   }

   private void saveAndCloseActiveSourceDoc()
   {
      if (hasActiveEditor() &&
          activeColumn_.getActiveEditor() instanceof TextEditingTarget)
      {
         TextEditingTarget target = (TextEditingTarget) activeColumn_.getActiveEditor();
         target.save(new Command()
         {
            @Override
            public void execute()
            {
               onCloseSourceDoc();
            }
         });
      }
   }

   private void revertActiveDocument()
   {
      if (!hasActiveEditor())
         return;

      if (activeColumn_.getActiveEditor().getPath() != null)
         activeColumn_.getActiveEditor().revertChanges(null);

      // Ensure that the document is in view
      activeColumn_.getActiveEditor().ensureCursorVisible();
   }

   private void showHelpAtCursor()
   {
      if (hasActiveEditor() &&
          activeColumn_.getActiveEditor() instanceof TextEditingTarget)
      {
         TextEditingTarget editor = (TextEditingTarget) activeColumn_.getActiveEditor();
         editor.showHelpAtCursor();
      }
   }

   /**
    * Execute the given command for each editor, using continuation-passing
    * style. When executed, the CPSEditingTargetCommand needs to execute its
    * own Command parameter to continue the iteration.
    * @param command The command to run on each EditingTarget
    */
   private void cpsExecuteForEachEditor(ArrayList<EditingTarget> editors,
                                       final CPSEditingTargetCommand command,
                                       final Command completedCommand)
   {
      SerializedCommandQueue queue = new SerializedCommandQueue();

      // Clone editors_, since the original may be mutated during iteration
      for (final EditingTarget editor : new ArrayList<>(editors))
      {
         queue.addCommand(new SerializedCommand()
         {
            @Override
            public void onExecute(Command continuation)
            {
               command.execute(editor, continuation);
            }
         });
      }

      if (completedCommand != null)
      {
         queue.addCommand(new SerializedCommand() {

            public void onExecute(Command continuation)
            {
               completedCommand.execute();
               continuation.execute();
            }
         });
      }
   }

   public SourceColumn getByName(String name)
   {
      for (SourceColumn column : columnList_)
      {
         if (StringUtil.equals(column.getName(), name))
            return column;
      }
      return null;
   }

   private boolean contains(String name)
   {
     for (SourceColumn column : columnList_)
     {
        if (StringUtil.equals(column.getName(), name))
           return true;
     }
     return false;
   }

   private void cpsExecuteForEachEditor(ArrayList<EditingTarget> editors,
                                       final CPSEditingTargetCommand command)
   {
      cpsExecuteForEachEditor(editors, command, null);
   }

   private static class OpenFileEntry
   {
      public OpenFileEntry(FileSystemItem fileIn, TextFileType fileTypeIn,
            CommandWithArg<EditingTarget> executeIn)
      {
         file = fileIn;
         fileType = fileTypeIn;
         executeOnSuccess = executeIn;
      }
      public final FileSystemItem file;
      public final TextFileType fileType;
      public final CommandWithArg<EditingTarget> executeOnSuccess;
   }

   private String computeAccessibleName()
   {
      return "Source Column " + sourceColumnCounter_++;
   }

   private State columnState_;
   private SourceColumn activeColumn_;

   private boolean openingForSourceNavigation_ = false;
   private boolean docsRestored_ = false;

   private final Queue<OpenFileEntry> openFileQueue_ = new LinkedList<>();
   private final ArrayList<SourceColumn> columnList_ = new ArrayList<>();
   private HashSet<AppCommand> dynamicCommands_ = new HashSet<>();
   private final HashMap<String, SourceAppCommand> sourceAppCommands_ = new HashMap<>();
   private SourceVimCommands vimCommands_;

   private Commands commands_;
   private EventBus events_;
   private Provider<FileMRUList> pMruList_;
   private SourceWindowManager windowManager_;
   private Session session_;
   private Synctex synctex_;
   private UserPrefs userPrefs_;
   private UserState userState_;
   private GlobalDisplay globalDisplay_;
   private TextEditingTargetRMarkdownHelper rmarkdown_;
   private EditingTargetSource editingTargetSource_;
   private FileTypeRegistry fileTypeRegistry_;

   private SourceServerOperations server_;
   private DependencyManager dependencyManager_;

   private final SourceNavigationHistory sourceNavigationHistory_ =
       new SourceNavigationHistory(30);

   public final static String COLUMN_PREFIX = "Source";
   public final static String MAIN_SOURCE_NAME = COLUMN_PREFIX;
   static int sourceColumnCounter_ = 1;
}<|MERGE_RESOLUTION|>--- conflicted
+++ resolved
@@ -1424,10 +1424,6 @@
       findByDocument(target.getId()).closeTab(
          target.asWidget(), interactive, onClosed);
    }
-<<<<<<< HEAD
-   
-   public void closeAllTabs(String excludeDocId,
-=======
 
    private void closeAllTabs(boolean interactive, Command onCompleted)
    {
@@ -1439,12 +1435,11 @@
       else
       {
          // revert unsaved targets and close tabs
-         revertUnsavedTargets(() -> closeAllTabs(false, false, onCompleted));
-      }
-   }
-
-   public void closeAllTabs(boolean excludeActive,
->>>>>>> a56945f5
+         revertUnsavedTargets(() -> closeAllTabs(false, onCompleted));
+      }
+   }
+
+   public void closeAllTabs(String excludeDocId,
                             boolean excludeMain,
                             Command onCompleted)
    {
