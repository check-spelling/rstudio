--- conflicted
+++ resolved
@@ -127,7 +127,6 @@
    
    }-*/;
    
-<<<<<<< HEAD
    public native final void reflowText(Source source) /*-{
    
      var Vim = $wnd.require("ace/keyboard/vim").CodeMirror.Vim;
@@ -155,7 +154,7 @@
      });
      
   }-*/;
-=======
+   
    public native final void showVimHelp(ShortcutViewer viewer) /*-{
 
       var callback = $entry(function(cm, params) {
@@ -164,5 +163,4 @@
       
       $wnd.require("ace/keyboard/vim").CodeMirror.Vim.defineEx("help", "help", callback);
    }-*/;
->>>>>>> 4bb13809
 }