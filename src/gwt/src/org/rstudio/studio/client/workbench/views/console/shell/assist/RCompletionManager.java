--- conflicted
+++ resolved
@@ -533,14 +533,12 @@
    
    public boolean previewKeyPress(char c)
    {
-<<<<<<< HEAD
       if (sigTip_ != null)
          sigTip_.previewKeyPress(c);
-=======
+      
       // Bail if we're not in R mode
       if (!isCursorInRMode())
          return false;
->>>>>>> 0d74b6c9
       
       if (popup_.isShowing())
       {
