--- conflicted
+++ resolved
@@ -122,7 +122,6 @@
       BIO_free(keyBIO);
    }
 
-<<<<<<< HEAD
    test_that("Roundtrip RSA signing and verification works")
    {
       std::string message = "message from the key holder";
@@ -134,7 +133,8 @@
       REQUIRE(pub.rfind("-----BEGIN PUBLIC KEY-----", 0) == 0);
       REQUIRE(priv.rfind("-----BEGIN PRIVATE KEY-----", 0) == 0);
       REQUIRE(sig.size() == 256);
-=======
+   }
+
    test_that("SHA-256 hashing works correctly")
    {
       // Generated with openssl sha256 -hex.
@@ -149,7 +149,6 @@
       REQUIRE_FALSE(core::system::crypto::sha256(message, &hash));
       REQUIRE(hash.size() == 32);
       REQUIRE(hash == expected);
->>>>>>> e9a35308
    }
 }
 
