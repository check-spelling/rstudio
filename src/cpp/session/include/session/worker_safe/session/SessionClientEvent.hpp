/*
 * SessionClientEvent.hpp
 *
 * Copyright (C) 2009-18 by RStudio, Inc.
 *
 * Unless you have received this program directly from RStudio pursuant
 * to the terms of a commercial license agreement with RStudio, then
 * this program is licensed to you under the terms of version 3 of the
 * GNU Affero General Public License. This program is distributed WITHOUT
 * ANY EXPRESS OR IMPLIED WARRANTY, INCLUDING THOSE OF NON-INFRINGEMENT,
 * MERCHANTABILITY OR FITNESS FOR A PARTICULAR PURPOSE. Please refer to the
 * AGPL (http://www.gnu.org/licenses/agpl-3.0.txt) for more details.
 *
 */

#ifndef SESSION_SESSION_CLIENT_EVENT_HPP
#define SESSION_SESSION_CLIENT_EVENT_HPP

#include <string>

#include <core/json/Json.hpp>

namespace rstudio {
namespace core {
   class FilePath;
}
}

namespace rstudio {
namespace session {
   
namespace client_events {
   
extern const int kConsolePrompt;
extern const int kConsoleWriteOutput;
extern const int kConsoleWriteError ;
extern const int kShowErrorMessage;
extern const int kShowHelp;
extern const int kBrowseUrl;
extern const int kShowEditor;
extern const int kChooseFile;
extern const int kQuit;
extern const int kSuicide;
extern const int kAbendWarning;
extern const int kBusy;
extern const int kFileChanged;
extern const int kWorkingDirChanged;
extern const int kPlotsStateChanged;
extern const int kViewData;
extern const int kPackageStatusChanged;
extern const int kPackageStateChanged;
extern const int kLocator;
extern const int kConsoleResetHistory;
extern const int kSessionSerialization;
extern const int kHistoryEntriesAdded;
extern const int kQuotaStatus;
extern const int kFileEdit;
extern const int kShowContent;
extern const int kShowData;
extern const int kAsyncCompletion;
extern const int kSaveActionChanged;
extern const int kConsoleWritePrompt;
extern const int kConsoleWriteInput;
extern const int kShowWarningBar;
extern const int kOpenProjectError;
extern const int kVcsRefresh;
extern const int kAskPass;
extern const int kConsoleProcessOutput;
extern const int kConsoleProcessExit;
extern const int kListChanged;
extern const int kConsoleProcessCreated;
extern const int kUiPrefsChanged;
extern const int kHandleUnsavedChanges;
extern const int kConsoleProcessPrompt;
extern const int kConsoleProcessCreated;
extern const int kHTMLPreviewStartedEvent;
extern const int kHTMLPreviewOutputEvent;
extern const int kHTMLPreviewCompletedEvent;
extern const int kCompilePdfStartedEvent;
extern const int kCompilePdfOutputEvent;
extern const int kCompilePdfErrorsEvent;
extern const int kCompilePdfCompletedEvent;
extern const int kSynctexEditFile;
extern const int kFindResult;
extern const int kFindOperationEnded;
extern const int kRPubsUploadStatus;
extern const int kBuildStarted;
extern const int kBuildOutput;
extern const int kBuildCompleted;
extern const int kBuildErrors;
extern const int kDirectoryNavigate;
extern const int kDeferredInitCompleted;
extern const int kPlotsZoomSizeChanged;
extern const int kSourceCppStarted;
extern const int kSourceCppCompleted;
extern const int kLoadedPackageUpdates;
extern const int kActivatePane;
extern const int kShowPresentationPane;
extern const int kEnvironmentRefresh;
extern const int kContextDepthChanged;
extern const int kEnvironmentAssigned;
extern const int kEnvironmentRemoved;
extern const int kBrowserLineChanged;
extern const int kPackageLoaded;
extern const int kPackageUnloaded;
extern const int kPresentationPaneRequestCompleted;
extern const int kUnhandledError;
extern const int kErrorHandlerChanged;
extern const int kViewerNavigate;
extern const int kSourceExtendedTypeDetected;
extern const int kShinyViewer;
extern const int kDebugSourceCompleted;
extern const int kRmdRenderStarted;
extern const int kRmdRenderOutput;
extern const int kRmdRenderCompleted;
extern const int kRmdTemplateDiscovered;
extern const int kRmdTemplateDiscoveryCompleted;
extern const int kRmdShinyDocStarted;
extern const int kRmdRSConnectDeploymentOutput;
extern const int kRmdRSConnectDeploymentCompleted;
extern const int kRmdRSConnectDeploymentFailed;
extern const int kUserPrompt;
extern const int kInstallRtools;
extern const int kInstallShiny;
extern const int kSuspendAndRestart;
extern const int kDataViewChanged;
extern const int kViewFunction;
extern const int kMarkersChanged;
extern const int kEnableRStudioConnect;
extern const int kUpdateGutterMarkers;
extern const int kSnippetsChanged;
extern const int kJumpToFunction;
extern const int kCollabEditStarted;
extern const int kSessionCountChanged;
extern const int kCollabEditEnded;
extern const int kProjectUsersChanged;
extern const int kRVersionsChanged;
extern const int kShinyGadgetDialog;
extern const int kRmdParamsReady;
extern const int kRegisterUserCommand;
extern const int kSendToConsole;
extern const int kUserFollowStarted;
extern const int kUserFollowEnded;
extern const int kProjectAccessRevoked;
extern const int kCollabEditSaved;
extern const int kAddinRegistryUpdated;
extern const int kChunkOutput;
extern const int kChunkOutputFinished;
extern const int kRprofStarted;
extern const int kRprofStopped;
extern const int kRprofCreated;
extern const int kEditorCommand;
extern const int kPreviewRmd;
extern const int kWebsiteFileSaved;
extern const int kChunkPlotRefreshed;
extern const int kChunkPlotRefreshFinished;
extern const int kReloadWithLastChanceSave;
extern const int kConnectionUpdated;
extern const int kEnableConnections;
extern const int kConnectionListChanged;
extern const int kActiveConnectionsChanged;
extern const int kConnectionOpened;
extern const int kNotebookRangeExecuted;
extern const int kChunkExecStateChanged;
extern const int kNavigateShinyFrame;
extern const int kUpdateNewConnectionDialog;
extern const int kProjectTemplateRegistryUpdated;
extern const int kTerminalSubprocs;
extern const int kPackageExtensionIndexingCompleted;
extern const int kRStudioAPIShowDialog;
extern const int kRStudioAPIShowDialogCompleted;
extern const int kObjectExplorerEvent;
extern const int kSendToTerminal;
extern const int kClearTerminal;
extern const int kAddTerminal;
extern const int kActivateTerminal;
extern const int kTerminalCwd;
extern const int kAdminNotification;
extern const int kRequestDocumentSave;
extern const int kRequestDocumentSaveCompleted;
extern const int kRequestOpenProject;
extern const int kOpenFileDialog;
extern const int kRemoveTerminal;
extern const int kShowPageViewerEvent;
extern const int kAskSecret;
extern const int kTestsStarted;
extern const int kTestsOutput;
extern const int kTestsCompleted;
extern const int kJobUpdated;
extern const int kJobRefresh;
extern const int kJobOutput;
extern const int kDataOutputCompleted;
<<<<<<< HEAD
extern const int kPlumberViewer;
=======
extern const int kNewDocumentWithCode;
>>>>>>> 1951f642
}
   
class ClientEvent
{   
public:
   explicit ClientEvent(int type)
   {
      init(type, core::json::Value());
   }
   
   ClientEvent(int type, const core::json::Value& data)
   {
      init(type, data);
   }
   
   ClientEvent(int type, const char* data)
   {
      init(type, core::json::Value(std::string(data)));
   }
   
   ClientEvent(int type, const std::string& data)
   {
      init(type, core::json::Value(data));
   }
   
   ClientEvent(int type, bool data)
   {
      core::json::Object boolObject ;
      boolObject["value"] = data;
      init(type, boolObject);
   }
      
   // COPYING: via compiler (copyable members)

public:
   int type() const { return type_; }
   std::string typeName() const;
   const core::json::Value& data() const { return data_; }
   const std::string& id() const { return id_; }
   
   void asJsonObject(int id, core::json::Object* pObject) const;
     
private:
   void init(int type, const core::json::Value& data);
  
private:
   int type_ ;
   core::json::Value data_ ;
   std::string id_;
};

ClientEvent showEditorEvent(const std::string& content,
                            bool isRCode,
                            bool lineWrapping);

ClientEvent browseUrlEvent(const std::string& url,
                           const std::string& window = "_blank");
   
ClientEvent showErrorMessageEvent(const std::string& title,
                                  const std::string& message);
   
} // namespace session
} // namespace rstudio

#endif // SESSION_SESSION_CLIENT_EVENT_HPP
<|MERGE_RESOLUTION|>--- conflicted
+++ resolved
@@ -190,11 +190,8 @@
 extern const int kJobRefresh;
 extern const int kJobOutput;
 extern const int kDataOutputCompleted;
-<<<<<<< HEAD
+extern const int kNewDocumentWithCode;
 extern const int kPlumberViewer;
-=======
-extern const int kNewDocumentWithCode;
->>>>>>> 1951f642
 }
    
 class ClientEvent
