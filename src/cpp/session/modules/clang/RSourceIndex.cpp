--- conflicted
+++ resolved
@@ -26,12 +26,8 @@
 using namespace rstudio::core ;
 using namespace rstudio::core::libclang;
 
-<<<<<<< HEAD
-namespace rsession {
-=======
 namespace rstudio {
 namespace session {
->>>>>>> 41b8cc23
 namespace modules { 
 namespace clang {
 
