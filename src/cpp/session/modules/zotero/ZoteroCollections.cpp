/*
 * ZoteroCollections.cpp
 *
 * Copyright (C) 2009-20 by RStudio, Inc.
 *
 * Unless you have received this program directly from RStudio pursuant
 * to the terms of a commercial license agreement with RStudio, then
 * this program is licensed to you under the terms of version 3 of the
 * GNU Affero General Public License. This program is distributed WITHOUT
 * ANY EXPRESS OR IMPLIED WARRANTY, INCLUDING THOSE OF NON-INFRINGEMENT,
 * MERCHANTABILITY OR FITNESS FOR A PARTICULAR PURPOSE. Please refer to the
 * AGPL (http://www.gnu.org/licenses/agpl-3.0.txt) for more details.
 *
 */

#include "ZoteroCollections.hpp"

#include <shared_core/Error.hpp>
#include <shared_core/json/Json.hpp>

#include <core/Hash.hpp>

#include <core/FileSerializer.hpp>

#include <session/prefs/UserState.hpp>
#include <session/prefs/UserPrefs.hpp>
#include <session/SessionModuleContext.hpp>
#include <session/projects/SessionProjects.hpp>
#include <session/SessionAsyncDownloadFile.hpp>

#include "ZoteroCollectionsLocal.hpp"
#include "ZoteroCollectionsWeb.hpp"
#include "ZoteroUtil.hpp"

using namespace rstudio::core;

namespace rstudio {
namespace session {
namespace modules {
namespace zotero {
namespace collections {

namespace {

const char * const kIndexFile = "INDEX";
const char * const kFile = "file";

FilePath collectionsCacheDir(const std::string& type, const std::string& context)
{
   // cache dir name (depends on whether bbt is enabled as when that changes it should invalidate all cache entries)
   std::string dirName = "collections";
   if (session::prefs::userPrefs().zoteroUseBetterBibtex())
      dirName += "-bbt";

   // ~/.local/share/rstudio/zotero-collections
   FilePath cachePath = module_context::userScratchPath()
      .completeChildPath("zotero")
<<<<<<< HEAD
      .completeChildPath("collections-v2")
=======
      .completeChildPath(dirName)
>>>>>>> 082b95f7
      .completeChildPath(type)
      .completeChildPath(context);
   Error error = cachePath.ensureDirectory();
   if (error)
      LOG_ERROR(error);
   return cachePath;
}

struct IndexedCollection
{
   bool empty() const { return file.empty(); }
   int version;
   std::string file;
   std::string key;
   std::string parentKey;
};

std::map<std::string,IndexedCollection> collectionsCacheIndex(const FilePath& cacheDir)
{
   std::map<std::string,IndexedCollection> index;

   FilePath indexFile = cacheDir.completeChildPath(kIndexFile);
   if (indexFile.exists())
   {
      std::string indexContents;
      Error error = core::readStringFromFile(indexFile, &indexContents);
      if (!error)
      {
         json::Object indexJson;
         error = indexJson.parse(indexContents);
         if (!error)
         {
            std::for_each(indexJson.begin(), indexJson.end(), [&index](json::Object::Member member) {

               json::Object entryJson = member.getValue().getObject();
               IndexedCollection coll;
               coll.version = entryJson[kVersion].getInt();
               coll.file = entryJson[kFile].getString();
               coll.key = entryJson[kKey].getString();
               coll.parentKey = entryJson[kParentKey].getString();
               index.insert(std::make_pair(member.getName(),coll));
            });
         }
      }

      if (error)
         LOG_ERROR(error);
   }

   return index;
}

void updateCollectionsCacheIndex(const FilePath& cacheDir, const std::map<std::string,IndexedCollection>& index)
{
   // create json for index
   json::Object indexJson;
   for (auto item : index)
   {
      json::Object collJson;
      collJson[kVersion] = item.second.version;
      collJson[kFile] = item.second.file;
      collJson[kKey] = item.second.key;
      collJson[kParentKey] = item.second.parentKey;
      indexJson[item.first] = collJson;
   }

   // write index
   FilePath indexFile = cacheDir.completeChildPath(kIndexFile);
   Error error = core::writeStringToFile(indexFile, indexJson.writeFormatted());
   if (error)
      LOG_ERROR(error);
}

Error readCollection(const FilePath& filePath, ZoteroCollection* pCollection)
{
   std::string cacheContents;
   Error error = core::readStringFromFile(filePath, &cacheContents);
   if (error)
      return error;

   json::Object collectionJson;
   error = collectionJson.parse(cacheContents);
   if (error)
      return error;

   pCollection->name = collectionJson[kName].getString();
   pCollection->version = collectionJson[kVersion].getInt();
   pCollection->key = collectionJson[kKey].getString();
   pCollection->parentKey = collectionJson[kParentKey].getString();
   pCollection->items = collectionJson[kItems].getArray();

   return Success();
}


ZoteroCollection cachedCollection(const std::string& type, const std::string& context, const std::string& name)
{
   ZoteroCollection collection;
   FilePath cacheDir = collectionsCacheDir(type, context);
   auto index = collectionsCacheIndex(cacheDir);
   auto coll = index[name];
   if (!coll.empty())
   {
      FilePath cachePath = cacheDir.completeChildPath(coll.file);
      Error error = readCollection(cachePath, &collection);
      if (error)
         LOG_ERROR(error);
   }
   return collection;
}

ZoteroCollectionSpec cachedCollectionSpec(const std::string& type, const std::string& context, const std::string& name)
{
   ZoteroCollectionSpec spec;
   FilePath cacheDir = collectionsCacheDir(type, context);
   auto index = collectionsCacheIndex(cacheDir);
   auto coll = index[name];
   if (!coll.empty())
   {
      spec.name = name;
      spec.version = coll.version;
   }
   return spec;
}

ZoteroCollectionSpecs cachedCollectionsSpecs(const std::string& type, const std::string& context)
{
   ZoteroCollectionSpecs specs;
   FilePath cacheDir = collectionsCacheDir(type, context);
   auto index = collectionsCacheIndex(cacheDir);
   for (auto entry : index)
   {
      ZoteroCollectionSpec spec(entry.first, entry.second.key, entry.second.parentKey, entry.second.version);
      specs.push_back(spec);
   }
   return specs;
}

void updateCachedCollection(const std::string& type, const std::string& context, const std::string& name, const ZoteroCollection& collection)
{
   // update index
   FilePath cacheDir = collectionsCacheDir(type, context);
   auto index = collectionsCacheIndex(cacheDir);
   auto coll = index[name];
   if (coll.empty())
      coll.file = core::system::generateShortenedUuid();
   coll.version = collection.version;
   index[name] = coll;
   updateCollectionsCacheIndex(cacheDir, index);

   // write the collection
   json::Object collectionJson;
   collectionJson[kName] = collection.name;
   collectionJson[kVersion] = collection.version;
   collectionJson[kKey] = collection.key;
   collectionJson[kParentKey] = collection.parentKey;
   collectionJson[kItems] = collection.items;
   Error error = core::writeStringToFile(cacheDir.completeChildPath(coll.file), collectionJson.writeFormatted());
   if (error)
      LOG_ERROR(error);
}


// repsond with either a collection from the server cache or just name/version if the client
// already has the same version
ZoteroCollection responseFromServerCache(const std::string& type,
                                         const std::string& apiKey,
                                         const std::string& collection,
                                         const ZoteroCollectionSpecs& clientCacheSpecs)
{
   ZoteroCollection cached = cachedCollection(type, apiKey, collection);
   if (!cached.empty() )
   {
      // see if the client specs already indicate an up to date version
      ZoteroCollectionSpecs::const_iterator clientIt = std::find_if(clientCacheSpecs.begin(), clientCacheSpecs.end(), [cached](ZoteroCollectionSpec spec) {
         return spec.name == cached.name && spec.version == cached.version;
      });
      if (clientIt == clientCacheSpecs.end())
      {
         // client spec didn't match, return cached collection
         TRACE("Returning server cache for " + collection, cached.items.getSize());
         return cached;
      }
      else
      {
         // client had up to date version, just return the spec w/ no items
         TRACE("Using client cache for " + collection);
         return ZoteroCollection(*clientIt);
      }
   }
   else
   {
      return ZoteroCollection();
   }

}

struct Connection
{
   bool empty() const { return type.length() == 0; }
   std::string type;
   std::string context;
   std::string cacheContext;
   ZoteroCollectionSource source;
};

Connection zoteroConnection()
{
   // determine the zotero connection type (deafult to local)
   std::string type = prefs::userPrefs().zoteroConnectionType();
   if (type.empty())
       type = kZoteroConnectionTypeLocal;

   // force it to web if local is not available in this config
   if (!localZoteroAvailable())
      type = kZoteroConnectionTypeWeb;

   // initialize context
   std::string context;
   if (type == kZoteroConnectionTypeLocal)
   {
      FilePath localDataDir = zoteroDataDirectory();
      if (localDataDir.exists())
      {
         context = localDataDir.getAbsolutePath();
      }
      else
      {
         LOG_ERROR(core::fileNotFoundError(localDataDir, ERROR_LOCATION));
      }
   }
   else
   {
      context = prefs::userState().zoteroApiKey();
   }

   // if we have a context then proceed to fill out the connection, otherwise
   // just return an empty connection. we wouldn't have a context if we were
   // configured for a local connection (the default) but there was no zotero
   // data directory. we also woudln't have a context if we were configured
   // for a web connection and there was no zotero API key
   if (!context.empty())
   {
      Connection connection;
      connection.type = type;
      connection.context = context;
      // use a hash of the context for the cacheContext (as it might not be a valid directory name)
      connection.cacheContext = core::hash::crc32HexHash(context);
      connection.source = type == kZoteroConnectionTypeLocal ? collections::localCollections() : collections::webCollections();
      return connection;
   }
   else
   {
      return Connection();
   }
}


} // end anonymous namespace

const char * const kName = "name";
const char * const kVersion = "version";
const char * const kKey = "key";
const char * const kParentKey = "parentKey";
const char * const kItems = "items";

const char * const kMyLibrary = "C5EC606F-5FF7-4CFD-8873-533D6C31DDF0";
const char * const kMyLibraryCollectionKey = "A033E139-E005-49D0-8C0A-689B12A80F4F";

const int kNoVersion = -1;


void getLibrary(ZoteroCollectionSpec cacheSpec, bool useCache, ZoteroCollectionsHandler handler)
{
   // clear out the client cache if the cache is disabled
   if (!useCache)
      cacheSpec.version = kNoVersion;

   // get connection if we have one
   Connection conn = zoteroConnection();
   if (!conn.empty())
   {    
      // use server cache if directed
      ZoteroCollectionSpec serverCacheSpec = useCache ? cachedCollectionSpec(conn.type, conn.cacheContext, kMyLibrary) : ZoteroCollectionSpec();
      conn.source.getLibrary(conn.context, serverCacheSpec, [conn, handler, cacheSpec, serverCacheSpec](Error error, ZoteroCollections webLibrary, std::string warning) {

         ZoteroCollection collection;
         if (error)
         {
            // if it's a host error then see if we can use a cached version
            if (isHostError(core::errorDescription(error)))
            {
               collection = cachedCollection(conn.type, conn.cacheContext, kMyLibrary);
               if (collection.empty())
               {
                  handler(error, std::vector<ZoteroCollection>(), warning);
               }
            }
            else
            {
               handler(error, std::vector<ZoteroCollection>(), warning);
            }
         }
         else
         {
            collection = webLibrary[0];
         }

         // if we don't have a collection then we are done (handler has already been called w/ the error)
         if (collection.empty())
            return;

         // see if we need to update our server side cache. if we do then just return that version
         if (serverCacheSpec.empty() || serverCacheSpec.version != collection.version)
         {
            TRACE("Updating server cache for <library>", collection.items.getSize());
            updateCachedCollection(conn.type, conn.cacheContext, collection.name, collection);
            TRACE("Returning server cache for <library>");
            handler(Success(), std::vector<ZoteroCollection>{ collection }, warning);
         }

         // see if the client already has the version we are serving. in that case
         // just return w/o items
         else if (cacheSpec.version == collection.version)
         {
            ZoteroCollectionSpec spec(kMyLibrary, cacheSpec.key, cacheSpec.parentKey, cacheSpec.version);
            TRACE("Using client cache for <library>");
            handler(Success(), std::vector<ZoteroCollection>{ ZoteroCollection(spec) }, warning);
         }

         // otherwise return the server cache (it's guaranteed to exist and be >=
         // the returned collection based on the first conditional)
         else
         {
            ZoteroCollection serverCache = cachedCollection(conn.type, conn.cacheContext, kMyLibrary);
            collection.items = serverCache.items;
            TRACE("Returning server cache for <library>", collection.items.getSize());
            handler(Success(), std::vector<ZoteroCollection>{ collection }, warning);
         }
      });
   }
   else
   {
      handler(Success(), std::vector<ZoteroCollection>(), "");
   }
}

void getCollectionSpecs(ZoteroCollectionSpecsHandler handler)
{
   // get connection if we have o ne
   Connection conn = zoteroConnection();
   if (!conn.empty())
   {
      conn.source.getCollectionSpecs(conn.context, handler);
   }
   else
   {
      handler(Success(), std::vector<ZoteroCollectionSpec>());
   }
}

void getCollections(std::vector<std::string> collections,
                    ZoteroCollectionSpecs cacheSpecs,
                    bool useCache,
                    ZoteroCollectionsHandler handler)
{   
   // clear out client cache specs if the cache is disabled
   if (!useCache)
      cacheSpecs.clear();

   // get connection if we have o ne
   Connection conn = zoteroConnection();
   if (!conn.empty())
   {
      // create a set of specs based on what we have in our server cache (as we always want to keep our cache up to date)
      ZoteroCollectionSpecs serverCacheSpecs;
      if (useCache)
      {
         // request for explicit list of collections, provide specs for matching collections from the server cache
         if (!collections.empty())
         {
            std::transform(collections.begin(), collections.end(), std::back_inserter(serverCacheSpecs), [conn](std::string name) {
               ZoteroCollectionSpec cacheSpec(name);
               ZoteroCollectionSpec cached = cachedCollectionSpec(conn.type, conn.cacheContext, name);
               if (!cached.empty())
                  cacheSpec.version = cached.version;
               return cacheSpec;
            });
         }

         // request for all collections, provide specs for all collections in the server cache
         else
         {
            serverCacheSpecs = cachedCollectionsSpecs(conn.type, conn.cacheContext);
         }
      }

      // get collections
      conn.source.getCollections(conn.context, collections, serverCacheSpecs,
                                 [conn, collections, cacheSpecs, serverCacheSpecs, handler](Error error, ZoteroCollections webCollections, std::string warning) {

         // process response -- for any collection returned w/ a version higher than that in the
         // cache, update the cache. for any collection available (from cache or web) with a version
         // higher than that of the client request, return the updated items (else return no items) 
         if (!error)
         {
            ZoteroCollections responseCollections;
            for (auto webCollection : webCollections)
            {
               // see if the server side cache needs updating
               ZoteroCollectionSpecs::const_iterator it = std::find_if(serverCacheSpecs.begin(), serverCacheSpecs.end(), [webCollection](ZoteroCollectionSpec cacheSpec) {
                  return cacheSpec.name == webCollection.name && cacheSpec.version == webCollection.version;
               });
               // need to update the cache -- do so and then return the just cached copy to the client
               if (it == serverCacheSpecs.end())
               {
                  TRACE("Updating server cache for " + webCollection.name);
                  updateCachedCollection(conn.type, conn.cacheContext, webCollection.name, webCollection);
                  TRACE("Returning server cache for " + webCollection.name);
                  responseCollections.push_back(webCollection);
               }

               // we have a cache for this collection, check to see if it is recent enough (and in that
               // case don't return the items to the client)
               else
               {
                  // see we can satisfy the request from our cache
                  ZoteroCollection cached = responseFromServerCache(conn.type, conn.cacheContext, webCollection.name, cacheSpecs);
                  if (!cached.empty())
                  {
                     responseCollections.push_back(cached);
                  }
                  else
                  {  
                     // shouldn't be possible to get here (as the initial condition tested in the loop ensures
                     // that we have a cached collection)
                     TRACE("Unexpected failure to find cache for " + webCollection.name);
                  }
               }
            }

            handler(Success(), responseCollections, warning);

         // for host errors try to serve from the cache
         } else if (isHostError(core::errorDescription(error))) {

            ZoteroCollections responseCollections;
            for (auto collection : collections)
            {
               ZoteroCollection cached = responseFromServerCache(conn.type, conn.cacheContext, collection, cacheSpecs);
               if (!cached.empty())
                  responseCollections.push_back(cached);
            }
            handler(Success(),responseCollections, warning);

         // report error
         } else {
            handler(error, std::vector<ZoteroCollection>(), warning);
         }


      });
   }
   else
   {
      handler(Success(), std::vector<ZoteroCollection>(), "");
   }

}

} // end namespace collections
} // end namespace zotero
} // end namespace modules
} // end namespace session
} // end namespace rstudio<|MERGE_RESOLUTION|>--- conflicted
+++ resolved
@@ -48,18 +48,14 @@
 FilePath collectionsCacheDir(const std::string& type, const std::string& context)
 {
    // cache dir name (depends on whether bbt is enabled as when that changes it should invalidate all cache entries)
-   std::string dirName = "collections";
+   std::string dirName = "collections-v2";
    if (session::prefs::userPrefs().zoteroUseBetterBibtex())
       dirName += "-bbt";
 
    // ~/.local/share/rstudio/zotero-collections
    FilePath cachePath = module_context::userScratchPath()
       .completeChildPath("zotero")
-<<<<<<< HEAD
-      .completeChildPath("collections-v2")
-=======
       .completeChildPath(dirName)
->>>>>>> 082b95f7
       .completeChildPath(type)
       .completeChildPath(context);
    Error error = cachePath.ensureDirectory();
