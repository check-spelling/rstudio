/*
 * SessionThemes.cpp
 *
 * Copyright (C) 2018-2019 by RStudio, Inc.
 *
 * Unless you have received this program directly from RStudio pursuant
 * to the terms of a commercial license agreement with RStudio, then
 * this program is licensed to you under the terms of version 3 of the
 * GNU Affero General Public License. This program is distributed WITHOUT
 * ANY EXPRESS OR IMPLIED WARRANTY, INCLUDING THOSE OF NON-INFRINGEMENT,
 * MERCHANTABILITY OR FITNESS FOR A PARTICULAR PURPOSE. Please refer to the
 * AGPL (http://www.gnu.org/licenses/agpl-3.0.txt) for more details.
 *
 */

#include "SessionThemes.hpp"

#include <boost/algorithm/string.hpp>
#include <boost/algorithm/string/join.hpp>
#include <boost/algorithm/algorithm.hpp>
#include <boost/lexical_cast.hpp>
#include <boost/bind.hpp>
#include <boost/regex.hpp>

#include <shared_core/Error.hpp>
#include <core/Exec.hpp>
#include <shared_core/FilePath.hpp>
#include <core/json/JsonRpc.hpp>

#include <core/http/Request.hpp>
#include <core/http/Response.hpp>

#include <core/system/Xdg.hpp>

#include <session/SessionModuleContext.hpp>
#include <session/prefs/UserPrefs.hpp>
#include <session/prefs/UserState.hpp>

#include <r/RExec.hpp>
#include <r/RRoutines.hpp>
#include <r/RSexp.hpp>

#include <fstream>
#include <map>
#include <string>

using namespace rstudio::core;

namespace rstudio {
namespace session {
namespace modules {
namespace themes {

namespace {

bool s_deferredInitComplete = false;
module_context::WaitForMethodFunction s_waitForThemeColors;

const std::string kDefaultThemeLocation = "theme/default/";
const std::string kGlobalCustomThemeLocation = "theme/custom/global/";
const std::string kLocalCustomThemeLocation = "theme/custom/local/";

// A map from the name of the theme to the location of the file and a boolean representing
// whether or not the theme is dark.
typedef std::map<std::string, std::tuple<std::string, std::string, bool> > ThemeMap;

/**
 * @brief Converts a string to a boolean value. Throws an bad_lexical_cast exception if the string
 *        is not valid.
 *
 * @param toConvert     The string to convert to boolean.
 *
 * @throw bad_lexical_cast    If the string cannot be converted to boolean.
 *
 * @return The converted value.
 */
bool convertToBool(const std::string& toConvert)
{
   std::string preppedStr = boost::regex_replace(
            toConvert,
            boost::regex("true", boost::regex::icase),
            "1");
   preppedStr = boost::regex_replace(
            preppedStr,
            boost::regex("false", boost::regex::icase),
            "0");
   return boost::lexical_cast<bool>(preppedStr);
}

/**
 * @brief Gets an error out of the object, if there is one, and updates pResponse.
 *
 * @param object        The object to check for an error.
 * @param pResponse     The response to update.
 *
 * @return true if an error is found; false otherwise.
 */
bool extractError(SEXP object, json::JsonRpcResponse* pResponse)
{
   if (r::sexp::isList(object))
   {
      std::vector<std::string> classes;
      r::sexp::fillVectorString(r::sexp::getAttrib(object, R_ClassSymbol), &classes);
      if (std::find(classes.begin(), classes.end(), "error") != classes.end())
      {
         std::string errorMessage;
         r::sexp::getNamedListElement(object, "message", &errorMessage);

         json::Object errorDesc;
         errorDesc["code"] = json::errc::ExecutionError;
         errorDesc["message"] = errorMessage;

         json::Object error;
         error["error"] = errorDesc;
         pResponse->setResponse(error);

         return true;
      }
   }

   return false;
}

/**
 * @brief Gets themes in the specified location.
 *
 * @param location         The location in which to look for themes.
 * @param urlPrefix        The URL prefix for the theme. Must end with "/"
 * @param themeMap         The map which will contain all found themes after the call. (NOT OWN)
 */
void getThemesInLocation(
      const rstudio::core::FilePath& location,
      const std::string& urlPrefix,
      ThemeMap* themeMap)
{
   using rstudio::core::FilePath;
   if (location.isDirectory())
   {
      std::vector<FilePath> locationChildren;
      location.getChildren(locationChildren);
      for (const FilePath& themeFile: locationChildren)
      {
         if (themeFile.hasExtensionLowerCase(".rstheme"))
         {
#ifdef _WIN32
            const std::wstring k_themeFileStr = themeFile.getAbsolutePathW();
#else
            const std::string k_themeFileStr = themeFile.getCanonicalPath();
#endif
            std::ifstream themeIFStream(k_themeFileStr);
            std::string themeContents(
               (std::istreambuf_iterator<char>(themeIFStream)),
               (std::istreambuf_iterator<char>()));
            themeIFStream.close();

            boost::smatch matches;
            bool found = boost::regex_search(
               themeContents,
               matches,
               boost::regex("rs-theme-name\\s*:\\s*([^\\*]+?)\\s*(?:\\*|$)"));

            // If there's no name specified,use the name of the file
            std::string name;
            if (!found || (matches.size() < 2) || (matches[1] == ""))
            {
               name = themeFile.getStem();
            }
            else
            {
               // If there's at least one name specified, get the first one.
               name = matches[1];
            }

            // Find out if the theme is dark or not.
            found = boost::regex_search(
                     themeContents,
                     matches,
                     boost::regex("rs-theme-is-dark\\s*:\\s*([^\\*]+?)\\s*(?:\\*|$)"));

            bool isDark = false;
            if (found && (matches.size() >= 2))
            {
               try
               {
                  isDark = convertToBool(matches[1].str());
               }
               catch (boost::bad_lexical_cast&)
               {
                  LOG_WARNING_MESSAGE("rs-theme-is-dark value is not a valid boolean string for theme \"" + name + "\".");
               }
            }
            else
            {
               LOG_WARNING_MESSAGE("rs-theme-is-dark is not set for theme \"" + name + "\".");
            }

            (*themeMap)[boost::algorithm::to_lower_copy(name)] = std::make_tuple(
               name,
               urlPrefix + http::util::urlEncode(themeFile.getFilename()),
               isDark);
         }
      }
   }
}

/**
 * @brief Gets the location of themes that are installed with RStudio.
 *
 * @return The location of themes that are installed with RStudio.
 */
FilePath getDefaultThemePath()
{
   return session::options().rResourcesPath().completeChildPath("themes");
}

/**
 * @brief Gets the location of custom themes that are installed for all users.
 *
 * @return The location of custom themes that are installed for all users.
 */
FilePath getGlobalCustomThemePath()
{
   using rstudio::core::FilePath;

   const char* kGlobalPathAlt = std::getenv("RS_THEME_GLOBAL_HOME");
   if (kGlobalPathAlt)
   {
      return FilePath(kGlobalPathAlt);
   }

#ifdef _WIN32
   return core::system::systemSettingsPath("RStudio\\themes", false);
#else
   return FilePath("/etc/rstudio/themes/");
#endif
}

/**
 * @brief Gets the location of custom themes from an environment variable.
 *
 * @return The location of custom themes defined by the environment variable, or an empty path if
 * the variable is not set.
 */
FilePath getEnvCustomThemePath()
{
   const char* kLocalPathAlt = std::getenv("RS_THEME_LOCAL_HOME");
   if (kLocalPathAlt)
   {
      return FilePath(kLocalPathAlt);
   }

   return FilePath();
}

/**
 * @brief Gets the location of custom themes that are installed for the current user (legacy RStudio
 * 1.2 version)
 *
 * @return The location of custom themes that are installed for the current user.
 */
FilePath getLegacyLocalCustomThemePath()
{
   return module_context::userHomePath().completeChildPath(".R/rstudio/themes/");
}

/**
 * @brief Gets the location of custom themes that are installed for the current user.
 *
 * @return The location of custom themes that are installed for the current user.
 */
FilePath getLocalCustomThemePath()
{
   return core::system::xdg::userConfigDir().completePath("themes");
}

/**
 * @brief Gets the local custom theme from either the configured location or one of the two default locations (legacy or
 *        current.
 *
 * @param themeFileName     The name of the theme file to get.
 *
 * @return The theme FilePath.
 */
FilePath getLocalCustomTheme(std::string themeFileName)
{
   // Check if there is an local custom theme path override configured in the environment.
   FilePath envDir = getEnvCustomThemePath();

   // Look in the configured location, if there was a configured value. Other wise check the defaults.
   FilePath requestedTheme;
   if (envDir.empty())
   {
      // Check first in the local custom theme path; if the theme isn't found there, try the legacy
      // theme path (where RStudio 1.2 wrote custom themes)
      requestedTheme = getLocalCustomThemePath().childPath(themeFileName);
      if (!requestedTheme.exists())
         requestedTheme = getLegacyLocalCustomThemePath().childPath(themeFileName);
   }
   else
   {
      requestedTheme = envDir.childPath(themeFileName);
   }

   return requestedTheme;
}

/**
 * @brief Gets a map of all available themes, keyed by the unique name of the theme. If a theme is
 *        found in multiple locations, the theme in the most specific folder will be given
 *        precedence.
 *
 * @return The map of all available themes.
 */
ThemeMap getAllThemes()
{
   // Intentionally get global themes before getting user specific themes so that user specific
   // themes will override global ones.
   ThemeMap themeMap;
   getThemesInLocation(getDefaultThemePath(), kDefaultThemeLocation, &themeMap);
   getThemesInLocation(getGlobalCustomThemePath(), kGlobalCustomThemeLocation, &themeMap);

   // Check for an explicit path set from an environment variable. If set, this overrides the
   // less specific built-in/XDG defaults.
   FilePath envPath = getEnvCustomThemePath();
   if (envPath.isEmpty())
   {
      // No specific theme path set from environment variable, use defaults
      getThemesInLocation(getLegacyLocalCustomThemePath(), kLocalCustomThemeLocation, &themeMap);
      getThemesInLocation(getLocalCustomThemePath(), kLocalCustomThemeLocation, &themeMap);
   }
   else
   {
      // Use the specific theme path set from the environment variable
      getThemesInLocation(envPath, kLocalCustomThemeLocation, &themeMap);
   }

   return themeMap;
}

/**
 * @brief Gets the list of all RStudio editor themes.
 *
 * @return The list of all RStudio editor themes.
 */
SEXP rs_getThemes()
{
   ThemeMap themeMap = getAllThemes();

   // Convert to an R list.
   r::sexp::Protect protect;
   r::sexp::ListBuilder themeListBuilder(&protect);

   for (auto theme: themeMap)
   {
      r::sexp::ListBuilder themeDetailsListBuilder(&protect);
      themeDetailsListBuilder.add("name", std::get<0>(theme.second));
      themeDetailsListBuilder.add("url", std::get<1>(theme.second));
      themeDetailsListBuilder.add("isDark", std::get<2>(theme.second));

      themeListBuilder.add(theme.first, themeDetailsListBuilder);
   }

   return rstudio::r::sexp::create(themeListBuilder, &protect);
}

/**
 * @brief Returns the foreground and background color of the active theme.
 *
 * @return An R list with the foreground and background, or NULL if the color could not be
 *         determined.
 */
SEXP rs_getThemeColors()
{
   r::sexp::Protect protect;
   json::JsonRpcRequest request;
   r::sexp::ListBuilder themeColors(&protect);

   // Don't attempt to call the WaitForMethod unless the session has fully initialized.
   if (!s_deferredInitComplete)
      return R_NilValue;

   // Query the client for its current theme colors
   if (!s_waitForThemeColors(&request, 
            ClientEvent(client_events::kComputeThemeColors, json::Value())))
   {
      // Client did not return colors
      r::exec::warning("Active theme colors not available.");
      return R_NilValue;
   }
   
   // Parse the theme colors returned by the client
   std::string foreground, background;
   Error error = json::readParams(request.params, &foreground, &background);
   if (error)
   {
      // Client returned something we didn't understand
      r::exec::warning("No theme colors could be determined: " + error.getSummary());
      return R_NilValue;
   }

   // Form the list and return to caller 
   themeColors.add("foreground", foreground);
   themeColors.add("background", background);
   return r::sexp::create(themeColors, &protect);
}

/**
 * @brief Gets the default theme based on the request from the client.
 *
 * @param request    The request from the client.
 *
 * @return The default theme. "Tomorrow Night" if the request is for a dark theme; "Textmate" if
 *         the request is for a light theme.
 */
FilePath getDefaultTheme(const http::Request& request)
{
   std::string isDarkStr = request.queryParamValue("dark");
   bool isDark = false;
   try
   {
      isDark = convertToBool(isDarkStr);
   }
   catch (boost::bad_lexical_cast&)
   {
      LOG_WARNING_MESSAGE("\"dark\" parameter for request is missing or not a true or false value: " + isDarkStr);
   }

   if (isDark)
   {
      return getDefaultThemePath().completeChildPath("tomorrow_night.rstheme");
   }
   else
   {
      return getDefaultThemePath().completeChildPath("textmate.rstheme");
   }
}

/**
 * @brief Gets the list of all the avialble themes for the client.
 *
 * @param request       The JSON request from the client.
 * @param pResponse     The JSON response, which will contain the list of themes.
 *
 * @return The error that occurred, if any; otherwise Success().
 */
Error getThemes(const json::JsonRpcRequest& request,
                      json::JsonRpcResponse* pResponse)
{
   ThemeMap themes = getAllThemes();

   // Convert the theme to a json array.
   json::Array jsonThemeArray;
   for (auto theme: themes)
   {
      json::Object jsonTheme;
      jsonTheme["name"] = std::get<0>(theme.second);
      jsonTheme["url"] = std::get<1>(theme.second);
      jsonTheme["isDark"] = std::get<2>(theme.second);
      jsonThemeArray.push_back(jsonTheme);
   }

   pResponse->setResult(jsonThemeArray);
   return Success();
}

/**
 * @brief RPC that lets the client add a theme for the current user.
 *
 * @param request       The request from the client to add a theme. The theme should already exist
 *                      on the server and the only parameter on the request should be the location
 *                      of the theme to add.
 * @param pResponse     The response from the server. Will contain the name of the newly added theme.
 *
 * @return `Success` on success; an error otherwise.
 */
Error addTheme(const json::JsonRpcRequest& request,
                     json::JsonRpcResponse* pResponse)
{
   std::string themeToAdd;
   Error error = json::readParams(request.params, &themeToAdd);
   if (error)
   {
      LOG_ERROR(error);
      return error;
   }

   FilePath themeFile = module_context::resolveAliasedPath(themeToAdd);

   // Find out whether to convert or add.
   std::string funcName = ".rs.internal.convertTheme";
   if (!themeFile.exists())
   {
      error = Error(json::errc::ParamInvalid, ERROR_LOCATION);
      error.addProperty("queryParam", themeToAdd);
      error.addProperty("details", "Theme file does not exist.");
   }
   else if (themeFile.getExtensionLowerCase() == ".rstheme")
   {
      funcName = ".rs.internal.addTheme";
   }
   else if (!(themeFile.getExtensionLowerCase() == ".tmtheme"))
   {
      assert(false);
      error = Error(json::errc::ParamInvalid, ERROR_LOCATION);
      error.addProperty("queryParam", themeToAdd);
      error.addProperty("details", "Invalid file type for theme.");
   }

   std::string result;
   if (!error)
   {
      r::exec::RFunction rfunc(funcName);
      rfunc.addParam("themePath", themeToAdd);
      SEXP sexpResult;
      r::sexp::Protect protect;
      error = rfunc.call(&sexpResult, &protect);
      if (!error)
         if (extractError(sexpResult, pResponse))
            return error;

      // Check if the result is an error
      if (!error)
         error = r::sexp::extract(sexpResult, &result);
   }

   if (error)
      LOG_ERROR(error);
   else
      pResponse->setResult(result);

   return error;
}

/**
 * @brief An RPC allowing the client to remove a custom theme.
 *
 * @param request       The request to remove the theme. The first parameter should be the name of
 *                      the theme.
 * @param pResponse     The response. Empty if succesful; error otherwise.
 *
 * @return `Success` on a successful removal; an error otherwise.
 */
Error removeTheme(const json::JsonRpcRequest& request,
                        json::JsonRpcResponse* pResponse)
{
   std::string themeName;
   Error error = json::readParams(request.params, &themeName);

   if (!error)
   {
      r::exec::RFunction removeFunc(".rs.internal.removeTheme");
      removeFunc.addParam("name", themeName);
      removeFunc.addParam("themeList", rs_getThemes());

      r::sexp::Protect protect;
      SEXP result;
      error = removeFunc.call(&result, &protect);
      if (!error)
         extractError(result, pResponse);
   }

   return error;
}

void onDeferredInit(bool)
{
   s_deferredInitComplete = true;
}

} // anonymous namespace

/**
 * @brief Gets a theme that is installed with RStudio.
 *
 * @param request       The HTTP request from the client.
 * @param pResponse     The HTTP response, which will contain the theme CSS.
 */
void handleDefaultThemeRequest(const http::Request& request,
                                     http::Response* pResponse)
{
   std::string prefix = "/" + kDefaultThemeLocation;
   std::string fileName = http::util::pathAfterPrefix(request, prefix);
   pResponse->setCacheableFile(getDefaultThemePath().completeChildPath(fileName), request);
}

/**
 * @brief Gets a custom theme that is installed for all users.
 *
 * @param request       The HTTP request from the client.
 * @param pResponse     The HTTP response, which will contain the theme CSS.
 */
void handleGlobalCustomThemeRequest(const http::Request& request,
                                          http::Response* pResponse)
{
   // Note: we probably want to return a warning code instead of success so the client has the
   // ability to pop up a warning dialog or something to the user.
   std::string prefix = "/" + kGlobalCustomThemeLocation;
   std::string fileName = http::util::pathAfterPrefix(request, prefix);
   FilePath requestedTheme = getGlobalCustomThemePath().completeChildPath(fileName);
   pResponse->setCacheableFile(
      requestedTheme.exists() ? requestedTheme : getDefaultTheme(request),
      request);
}

/**
 * @brief Gets a custom theme that is installed for this user.
 *
 * @param request       The HTTP request from the client.
 * @param pResponse     The HTTP response, which will contain the theme CSS.
 */
void handleLocalCustomThemeRequest(const http::Request& request,
                                         http::Response* pResponse)
{
   // Note: we probably want to return a warning code instead of success so the client has the
   // ability to pop up a warning dialog or something to the user.
   std::string prefix = "/" + kLocalCustomThemeLocation;
   std::string fileName = http::util::pathAfterPrefix(request, prefix);

<<<<<<< HEAD
   // Check first in the local custom theme path; if the theme isn't found there, try the legacy
   // theme path (where RStudio 1.2 wrote custom themes)
   FilePath requestedTheme = getLocalCustomThemePath().completeChildPath(fileName);
   if (!requestedTheme.exists())
      requestedTheme = getLegacyLocalCustomThemePath().completeChildPath(fileName);
=======
   FilePath requestedTheme = getLocalCustomTheme(fileName);
>>>>>>> a92c4550

   pResponse->setCacheableFile(
      requestedTheme.exists() ? requestedTheme : getDefaultTheme(request),
      request);
}

Error syncThemePrefs()
{
   // Determine whether the preference storing the theme is out of sync with the theme details in
   // user state.
   Error err;
   std::string prefTheme = prefs::userPrefs().editorTheme(); 
   json::Object stateTheme = prefs::userState().theme();
   auto themeName = stateTheme.find(kThemeName);
   if (themeName != stateTheme.end() &&
       (*themeName).getValue().getString() != prefTheme)
   {
      bool found = false;
      ThemeMap themes = getAllThemes();
      json::Array jsonThemeArray;
      for (auto theme: themes)
      {
         if (std::get<0>(theme.second) == prefTheme)
         {
            found = true;
            json::Object jsonTheme;
            jsonTheme["name"] = std::get<0>(theme.second);
            jsonTheme["url"] = std::get<1>(theme.second);
            jsonTheme["isDark"] = std::get<2>(theme.second);
            err = prefs::userState().setTheme(jsonTheme);
            break;
         }
      }

      if (!found)
      {
         LOG_WARNING_MESSAGE("The theme preference was set to '" + prefTheme + "' "
               "but no theme with that name was found.");
      }
   }

   return err;
}

SEXP rs_getGlobalThemeDir()
{
   r::sexp::Protect protect;
   return r::sexp::create(getGlobalCustomThemePath().getAbsolutePath(), &protect);
}

SEXP rs_getLocalThemeDir()
{
   // Check for a configured custom location before returning the default custom location. Never return the legacy
   // default custom location because we don't want to add new files there.
   FilePath themeDir = getEnvCustomThemePath();
   if (themeDir.empty())
      themeDir = getLocalCustomThemePath();

   r::sexp::Protect protect;
   return r::sexp::create(themeDir.absolutePath(), &protect);
}

SEXP rs_getLocalThemePath(SEXP themeFileSEXP)
{
   std::string themeFile = r::sexp::asString(themeFileSEXP);

   if (themeFile.empty())
      return R_NilValue;

   FilePath requestedTheme = getLocalCustomTheme(themeFile);
   if (requestedTheme.empty())
      return R_NilValue;


   r::sexp::Protect protect;
<<<<<<< HEAD
   return r::sexp::create(getLocalCustomThemePath().getAbsolutePath(), &protect);
=======
   return r::sexp::create(requestedTheme.absolutePath(), &protect);
>>>>>>> a92c4550
}

Error initialize()
{
   using boost::bind;
   using namespace module_context;

   s_waitForThemeColors = registerWaitForMethod("set_computed_theme_colors");

   RS_REGISTER_CALL_METHOD(rs_getThemes);
   RS_REGISTER_CALL_METHOD(rs_getLocalThemeDir);
   RS_REGISTER_CALL_METHOD(rs_getGlobalThemeDir);
   RS_REGISTER_CALL_METHOD(rs_getThemeColors);
   RS_REGISTER_CALL_METHOD(rs_getLocalThemePath);

   events().onDeferredInit.connect(onDeferredInit);

   // We need to register our URI handlers twice to cover the data viewer grid document because those
   // links have a different prefix.
   ExecBlock initBlock;
   initBlock.addFunctions()
      (bind(
         sourceModuleRFile,
         session::options().rResourcesPath().completeChildPath("themes").completeChildPath("compile-themes.R").getAbsolutePath()))
      (bind(sourceModuleRFile, "SessionThemes.R"))
      (bind(registerRpcMethod, "get_themes", getThemes))
      (bind(registerRpcMethod, "add_theme", addTheme))
      (bind(registerRpcMethod, "remove_theme", removeTheme))
      (bind(registerUriHandler, "/" + kDefaultThemeLocation, handleDefaultThemeRequest))
      (bind(registerUriHandler, "/" + kGlobalCustomThemeLocation, handleGlobalCustomThemeRequest))
      (bind(registerUriHandler, "/" + kLocalCustomThemeLocation, handleLocalCustomThemeRequest))
      (bind(syncThemePrefs));

   return initBlock.execute();
}

} // namespace themes
} // namespace modules
} // namespace session
} // namespace rstudio<|MERGE_RESOLUTION|>--- conflicted
+++ resolved
@@ -288,17 +288,17 @@
 
    // Look in the configured location, if there was a configured value. Other wise check the defaults.
    FilePath requestedTheme;
-   if (envDir.empty())
+   if (envDir.isEmpty())
    {
       // Check first in the local custom theme path; if the theme isn't found there, try the legacy
       // theme path (where RStudio 1.2 wrote custom themes)
-      requestedTheme = getLocalCustomThemePath().childPath(themeFileName);
+      requestedTheme = getLocalCustomThemePath().completeChildPath(themeFileName);
       if (!requestedTheme.exists())
-         requestedTheme = getLegacyLocalCustomThemePath().childPath(themeFileName);
+         requestedTheme = getLegacyLocalCustomThemePath().completeChildPath(themeFileName);
    }
    else
    {
-      requestedTheme = envDir.childPath(themeFileName);
+      requestedTheme = envDir.completeChildPath(themeFileName);
    }
 
    return requestedTheme;
@@ -616,15 +616,7 @@
    std::string prefix = "/" + kLocalCustomThemeLocation;
    std::string fileName = http::util::pathAfterPrefix(request, prefix);
 
-<<<<<<< HEAD
-   // Check first in the local custom theme path; if the theme isn't found there, try the legacy
-   // theme path (where RStudio 1.2 wrote custom themes)
-   FilePath requestedTheme = getLocalCustomThemePath().completeChildPath(fileName);
-   if (!requestedTheme.exists())
-      requestedTheme = getLegacyLocalCustomThemePath().completeChildPath(fileName);
-=======
    FilePath requestedTheme = getLocalCustomTheme(fileName);
->>>>>>> a92c4550
 
    pResponse->setCacheableFile(
       requestedTheme.exists() ? requestedTheme : getDefaultTheme(request),
@@ -680,11 +672,11 @@
    // Check for a configured custom location before returning the default custom location. Never return the legacy
    // default custom location because we don't want to add new files there.
    FilePath themeDir = getEnvCustomThemePath();
-   if (themeDir.empty())
+   if (themeDir.isEmpty())
       themeDir = getLocalCustomThemePath();
 
    r::sexp::Protect protect;
-   return r::sexp::create(themeDir.absolutePath(), &protect);
+   return r::sexp::create(getLocalCustomThemePath().getAbsolutePath(), &protect);
 }
 
 SEXP rs_getLocalThemePath(SEXP themeFileSEXP)
@@ -695,16 +687,12 @@
       return R_NilValue;
 
    FilePath requestedTheme = getLocalCustomTheme(themeFile);
-   if (requestedTheme.empty())
+   if (requestedTheme.isEmpty())
       return R_NilValue;
 
 
    r::sexp::Protect protect;
-<<<<<<< HEAD
-   return r::sexp::create(getLocalCustomThemePath().getAbsolutePath(), &protect);
-=======
-   return r::sexp::create(requestedTheme.absolutePath(), &protect);
->>>>>>> a92c4550
+   return r::sexp::create(requestedTheme.getAbsolutePath(), &protect);
 }
 
 Error initialize()
