--- conflicted
+++ resolved
@@ -21,12 +21,8 @@
 #include <core/json/Json.hpp>
 #include <core/system/Process.hpp>
 
-<<<<<<< HEAD
-namespace rsession {
-=======
 namespace rstudio {
 namespace session {
->>>>>>> 41b8cc23
 namespace modules {
 namespace vcs_utils {
 
