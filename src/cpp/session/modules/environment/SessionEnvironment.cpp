/*
 * SessionEnvironment.cpp
 *
 * Copyright (C) 2009-19 by RStudio, Inc.
 *
 * Unless you have received this program directly from RStudio pursuant
 * to the terms of a commercial license agreement with RStudio, then
 * this program is licensed to you under the terms of version 3 of the
 * GNU Affero General Public License. This program is distributed WITHOUT
 * ANY EXPRESS OR IMPLIED WARRANTY, INCLUDING THOSE OF NON-INFRINGEMENT,
 * MERCHANTABILITY OR FITNESS FOR A PARTICULAR PURPOSE. Please refer to the
 * AGPL (http://www.gnu.org/licenses/agpl-3.0.txt) for more details.
 *
 */

#include "SessionEnvironment.hpp"
#include "EnvironmentMonitor.hpp"

#include <algorithm>

#include <core/Exec.hpp>
#include <core/RecursionGuard.hpp>

#define INTERNAL_R_FUNCTIONS
#include <r/RJson.hpp>
#include <r/RSexp.hpp>
#include <r/RExec.hpp>
#include <r/session/RSession.hpp>
#include <r/RInterface.hpp>
#include <r/RRoutines.hpp>
#include <r/RCntxt.hpp>
#include <r/RCntxtUtils.hpp>
#include <session/SessionModuleContext.hpp>
#include <session/SessionSourceDatabase.hpp>
#include <session/SessionPersistentState.hpp>
#include <session/SessionUserSettings.hpp>

#include <boost/foreach.hpp>

#include "EnvironmentUtils.hpp"

using namespace rstudio::core;

namespace rstudio {
namespace session {
namespace modules { 
namespace environment {

// allocate on the heap so we control timing of destruction (if we leave it
// to the destructor we might release the underlying environment SEXP after
// R has already shut down)
EnvironmentMonitor* s_pEnvironmentMonitor = nullptr;

// is the browser currently active? we store this state
// so that we can query this from R, without 'hiding' the
// browser state by pushing new contexts / frames on the stack
bool s_browserActive = false;

// are we currently monitoring the environment? this is almost always true, but can be 
// disabled by the user to help mitigate pathological cases in which environment monitoring
// has undesirable side effects.
bool s_monitoring = true;

namespace {

// Keeps track of the data related to the most recent debugging event
class LineDebugState
{
   public:
      LineDebugState()
      {
         reset();
      }
      void reset()
      {
         lastDebugText = "";
         lastDebugLine = 0;
      }
      std::string lastDebugText;
      int lastDebugLine;
};

// The environment monitor and friends do work in reponse to events in R.
// In rare cases, this work can trigger the same events in R that are
// being responded to, leading to unwanted recursion. This simple guard
// increments the given counter on construction (and decrements on destruction)
// so vulnerable event handlers below can prevent reentrancy.
class EventRecursionGuard
{
public:
   EventRecursionGuard(int& counter): counter_(counter) { counter_++; }
   ~EventRecursionGuard() { counter_--; }
private:
   int& counter_;
};

bool isValidSrcref(SEXP srcref)
{
   return srcref && TYPEOF(srcref) != NILSXP;
}

bool handleRBrowseEnv(const core::FilePath& filePath)
{
   if (filePath.filename() == "wsbrowser.html")
   {
      module_context::showContent("R objects", filePath);
      return true;
   }
   else
   {
      return false;
   }
}

bool hasExternalPtrImpl(SEXP obj, bool nullPtr, std::set<SEXP>& visited)
{
   // if we've already visited this SEXP, bail
   if (visited.count(obj))
      return false;

   // mark SEXP as visited
   visited.insert(obj);

   // list the contents of this environment
   std::vector<r::sexp::Variable> vars;
   r::sexp::Protect rProtect;
   if (TYPEOF(obj) == S4SXP)
   {
      // for S4 objects, list the attributes (which correspond to slots)
      r::sexp::listNamedAttributes(obj, &rProtect, &vars);
   }
   else
   {
      // not S4, coerce to environment
      SEXP envir = R_NilValue;
      if (TYPEOF(obj) == ENVSXP)
      {
         // we were given a primitive environment (ENVSXP)
         envir = obj;
      }
      else
      {
         // convert the passed environment into a primitive environment; this is required so that
         // e.g. reference objects that subclass 'environment' can be introspected below
         Error error = r::sexp::asPrimitiveEnvironment(obj, &envir, &rProtect);
         if (error)
         {
            // can't search in here
            return false;
         }
      }

      r::sexp::listEnvironment(envir,
                               true,  // include all values
                               false, // don't include last dot
                               &rProtect, &vars);
   }

   // check for external pointers
   for (std::vector<r::sexp::Variable>::iterator it = vars.begin(); it != vars.end(); it++)
   {
      if (r::sexp::isExternalPointer(it->second) &&
          r::sexp::isNullExternalPointer(it->second) == nullPtr)
      {
         return true;
      }

      if (r::sexp::isPrimitiveEnvironment(it->second) || TYPEOF(it->second) == S4SXP)
      {
         // if this object is itself an environment, check it recursively for external pointers.
         // (we do this only if there's sufficient recursion depth remaining)
         if (hasExternalPtrImpl(it->second, nullPtr, visited))
            return true;
      }
   }

   return false;
}


bool hasExternalPtr(SEXP obj,      // environment to search for external pointers
                    bool nullPtr)  // whether to look for NULL pointers
{
   std::set<SEXP> visited;
   return hasExternalPtrImpl(obj, nullPtr, visited);
}

SEXP rs_hasExternalPointer(SEXP objSEXP, SEXP nullSEXP)
{
   bool nullPtr = r::sexp::asLogical(nullSEXP);
   r::sexp::Protect protect;
   bool hasPtr = false;
   if (r::sexp::isExternalPointer(objSEXP))
   {
      // object is an external pointer itself
      hasPtr = r::sexp::isNullExternalPointer(objSEXP) == nullPtr;
   }
   else if (r::sexp::isPrimitiveEnvironment(objSEXP) || TYPEOF(objSEXP) == S4SXP)
   {
      // object is an environment; check it for external pointers
      hasPtr = hasExternalPtr(objSEXP, nullPtr);
   }
   return r::sexp::create(hasPtr, &protect);
}

// Does an object contain an ALTREP anywhere? ALTREP (alternative representation) objects often
// require special treatment.
SEXP rs_hasAltrep(SEXP obj)
{
   r::sexp::Protect protect;
   return r::sexp::create(hasAltrep(obj), &protect);
}

// Is an object an R ALTREP object? 
SEXP rs_isAltrep(SEXP obj)
{
   r::sexp::Protect protect;
   return r::sexp::create(isAltrep(obj), &protect);
}

// Construct a simulated source reference from a context containing a
// function being debugged, and either the context containing the current
// invocation or a string containing the last debug ouput from R.
// We use this to highlight portions of deparsed functions when visually
// stepping through code for which source references are unvailable.
SEXP simulatedSourceRefsOfContext(const r::context::RCntxt& context,
                                  const r::context::RCntxt& lineContext,
                                  const LineDebugState* pLineDebugState)
{
   SEXP simulatedSrcref = R_NilValue;
   r::sexp::Protect protect;
   // The objects we will later transmit to .rs.simulateSourceRefs below
   // include language objects that we need to protect from early evaluation.
   // Attach them to a carrier SEXP as attributes rather than passing directly.
   SEXP info = r::sexp::create("_rs_sourceinfo", &protect);
   r::sexp::setAttrib(info, "_rs_callfun", context.callfun());
   if (lineContext)
      r::sexp::setAttrib(info, "_rs_callobj", lineContext.call());
   else if (pLineDebugState != nullptr)
   {
      SEXP lastDebugSEXP = r::sexp::create(
               pLineDebugState->lastDebugText, &protect);
      r::sexp::setAttrib(info, "_rs_calltext", lastDebugSEXP);
      SEXP lastLineSEXP = r::sexp::create(
               pLineDebugState->lastDebugLine, &protect);
      r::sexp::setAttrib(info, "_rs_lastline", lastLineSEXP);
   }
   Error error = r::exec::RFunction(".rs.simulateSourceRefs", info)
         .call(&simulatedSrcref, &protect);
   if (error)
      LOG_ERROR(error);
   return simulatedSrcref;
}

// Return the call frames and debug information as a JSON object.
json::Array callFramesAsJson(LineDebugState* pLineDebugState)
{
   r::context::RCntxt::iterator context = r::context::RCntxt::begin();
   r::context::RCntxt prevContext = *context;
   r::context::RCntxt srcContext = *context;
   json::Array listFrames;
   int contextDepth = 0;
   Error error;
   std::map<SEXP,r::context::RCntxt> envSrcrefCtx;

   for (; context != r::context::RCntxt::end(); context++)
   {
      // if this context has a valid srcref, use it to supply the srcrefs for
      // debugging in the environment of the callee. note that there may be
      // multiple srcrefs on the stack for a given closure; in this case we
      // always want to take the first one as it's the most current/specific.
      if (!r::context::isByteCodeContext(*context) &&
          isValidSrcref(context->srcref()) &&
          !context->nextcontext().isNull())
      {
         SEXP env = context->nextcontext().cloenv();
         if (envSrcrefCtx.find(env) == envSrcrefCtx.end())
            envSrcrefCtx[env] = *context;
      }

      if (context->callflag() & CTXT_FUNCTION)
      {
         json::Object varFrame;
         std::string functionName;
         varFrame["context_depth"] = ++contextDepth;

         error = context->functionName(&functionName);
         if (error)
         {
            LOG_ERROR(error);
         }
         varFrame["function_name"] = functionName;
         varFrame["is_error_handler"] = context->isErrorHandler();
         varFrame["is_hidden"] = context->isDebugHidden();

         // attempt to find the refs for the source that invoked this function;
         // use our own refs otherwise
         std::map<SEXP,r::context::RCntxt>::iterator srcCtx =
            envSrcrefCtx.find(context->cloenv());
         if (srcCtx != envSrcrefCtx.end())
            srcContext = srcCtx->second;
         else
            srcContext = *context;

         // mark this as a source-equivalent function if it's evaluating user
         // code into the global environment
         varFrame["is_source_equiv"] = context->cloenv() == R_GlobalEnv &&
            isValidSrcref(srcContext.srcref());

         std::string filename;
         error = srcContext.fileName(&filename);
         if (error)
            LOG_ERROR(error);
         varFrame["file_name"] = filename;
         varFrame["aliased_file_name"] =
               module_context::createAliasedPath(FilePath(filename));

         SEXP srcref = srcContext.srcref();
         if (isValidSrcref(srcref))
         {
            varFrame["real_sourceref"] = true;
            sourceRefToJson(srcref, &varFrame);
         }
         else
         {
            varFrame["real_sourceref"] = false;
            // if this is the top frame, we simulate the sourceref using R
            // output of the last debugged statement; if it isn't, we
            // construct it by deparsing calls in the context stack.
            SEXP simulatedSrcref;
            if (contextDepth == 1 &&
                pLineDebugState != nullptr &&
                pLineDebugState->lastDebugText.length() > 0)
               simulatedSrcref =
                     simulatedSourceRefsOfContext(*context, 
                           r::context::RCntxt(), pLineDebugState);
            else
               simulatedSrcref =
                     simulatedSourceRefsOfContext(*context, prevContext,
                                                  nullptr);

            // store the line stepped over in the top frame, so we can infer
            // that the next line stepped over will be near this one
            if (contextDepth == 1 &&
                pLineDebugState != nullptr &&
                isValidSrcref(simulatedSrcref))
            {
               int stepLine = INTEGER(simulatedSrcref)[0];
               if (stepLine > 0)
                  pLineDebugState->lastDebugLine = stepLine;
            }

            sourceRefToJson(simulatedSrcref, &varFrame);
         }

         // extract the first line of the function. the client can optionally
         // use this to compute the source location as an offset into the
         // function rather than as an absolute file position (useful when
         // we need to debug a copy of the function rather than the real deal).
         SEXP srcRef = context->sourceRefs();
         if (isValidSrcref(srcRef))
         {
            varFrame["function_line_number"] = INTEGER(srcRef)[0];
         }
         else
         {
            // if we don't have a source ref, we'll debug using a deparsed
            // version of the function that starts on line 1
            varFrame["function_line_number"] = 1;
         }

         std::string callSummary;
         error = context->callSummary(&callSummary);
         if (error)
            LOG_ERROR(error);

         varFrame["call_summary"] = error ? "" : callSummary;

         // If this is a Shiny function, provide its label
         varFrame["shiny_function_label"] = context->shinyFunctionLabel();

         listFrames.push_back(varFrame);
      }
      prevContext = *context;
   }
   return listFrames;
}

json::Array environmentListAsJson()
{
    using namespace rstudio::r::sexp;
    Protect rProtect;
    std::vector<Variable> vars;
    json::Array listJson;

    if (s_pEnvironmentMonitor->hasEnvironment())
    {
       SEXP env = s_pEnvironmentMonitor->getMonitoredEnvironment();
<<<<<<< HEAD
       if (env != nullptr)
          listEnvironment(env,
                          false,
                          userSettings().showLastDotValue(),
                          &rProtect,
                          &vars);
=======
       listEnvironment(env,
                       false,
                       userSettings().showLastDotValue(),
                       &rProtect,
                       &vars);
>>>>>>> f4a1ee3e

       // get object details and transform to json
       std::transform(vars.begin(),
                      vars.end(),
                      std::back_inserter(listJson),
                      boost::bind(varToJson, env, _1));
    }

    return listJson;
}

Error listEnvironment(boost::shared_ptr<int> pContextDepth,
                      const json::JsonRpcRequest&,
                      json::JsonRpcResponse* pResponse)
{
   // return list
   pResponse->setResult(environmentListAsJson());
   return Success();
}

// Sets an environment by name. Used when the environment can be reliably
// identified by its name (e.g. package environments).
Error setEnvironmentName(int contextDepth,
                         const r::context::RCntxt &context,
                         std::string environmentName)
{
   SEXP environment = R_GlobalEnv;
   if (environmentName == "R_GlobalEnv")
   {
      environment = R_GlobalEnv;
   }
   else if (environmentName == "base")
   {
      environment = R_BaseEnv;
   }
   else
   {
      r::sexp::Protect protect;
      // We need to traverse the search path manually looking for an environment
      // whose name matches the one the caller requested, because R's
      // as.environment() function only searches the global search path, and
      // we may wish to set an environment whose name only exists in a private
      // environment chain.
      //
      // This would be better wrapped in an R function, but this code may
      // run during session init when tools:rstudio isn't yet attached to the
      // search path.
      SEXP env = contextDepth > 0 && context ?
                        context.cloenv() :
                        R_GlobalEnv;
      std::string candidateEnv;
      Error error;
      while (env != R_EmptyEnv)
      {
         error = r::exec::RFunction("environmentName", env).call(&candidateEnv);
         if (error)
            break;
         if (candidateEnv == environmentName)
         {
            environment = env;
            break;
         }
         // Proceed to the parent of the environment
         env = ENCLOS(env);
      }
      if (error || env == R_EmptyEnv)
      {
         s_pEnvironmentMonitor->setMonitoredEnvironment(R_GlobalEnv, true);
         return error;
      }
   }

   s_pEnvironmentMonitor->setMonitoredEnvironment(environment, true);
   return Success();
}

Error setEnvironment(boost::shared_ptr<int> pContextDepth,
                     boost::shared_ptr<r::context::RCntxt> pCurrentContext,
                     const json::JsonRpcRequest& request,
                     json::JsonRpcResponse* pResponse)
{
   std::string environmentName;
   Error error = json::readParam(request.params, 0, &environmentName);
   if (error)
      return error;

   error = setEnvironmentName(*pContextDepth,
                              *pCurrentContext,
                              environmentName);
   if (error)
      return error;

   persistentState().setActiveEnvironmentName(environmentName);
   return Success();
}

// Sets an environment by its frame number. Used for unnamed, transient
// function environments.
Error setEnvironmentFrame(const json::JsonRpcRequest& request,
                          json::JsonRpcResponse* pResponse)
{
   int frameNumber = 0;
   Error error = json::readParam(request.params, 0, &frameNumber);
   if (error)
      return error;

   SEXP environment;
   r::sexp::Protect protect;
   error = r::exec::RFunction("sys.frame", frameNumber)
            .call(&environment, &protect);
   if (error)
      return error;

   s_pEnvironmentMonitor->setMonitoredEnvironment(environment, true);
   return Success();
}

// given a function context, indicate whether the copy of the source code
// for the function is different than the source code on disk.
bool functionIsOutOfSync(const r::context::RCntxt& context,
                         std::string *pFunctionCode)
{
   Error error;
   r::sexp::Protect protect;
   SEXP sexpCode = R_NilValue;

   // start by extracting the source code from the call site
   error = r::exec::RFunction(".rs.deparseFunction",
                              context.originalFunctionCall(),
                              true, true)
         .call(&sexpCode, &protect);
   if (error)
   {
      LOG_ERROR(error);
      return true;
   }

   error = r::sexp::extract(sexpCode, pFunctionCode, true);
   if (error)
   {
      LOG_ERROR(error);
      return true;
   }

   // make sure the function has source references
   if (!context.hasSourceRefs())
   {
      return true;
   }

   return functionDiffersFromSource(context.sourceRefs(), *pFunctionCode);
}

// Returns a JSON array containing the names and associated call frame numbers
// of the current environment stack.
json::Value environmentNames(SEXP env)
{
   SEXP environments;
   r::sexp::Protect protect;
   Error error = r::exec::RFunction(".rs.environmentList", env)
                                    .call(&environments, &protect);
   if (error)
   {
      LOG_ERROR(error);
      return json::Array();
   }
   else
   {
      json::Value namesJson;
      error = r::json::jsonValueFromObject(environments, &namesJson);
      if (error)
      {
         LOG_ERROR(error);
         return json::Array();
      }
      return namesJson;
   }
}

// create a JSON object that contains information about the current environment;
// used both to initialize the environment state on first load and to send
// information about the new environment on a context change
json::Object commonEnvironmentStateData(
   int depth,
   bool includeContents,
   LineDebugState* pLineDebugState)
{
   json::Object varJson;
   bool useProvidedSource = false;
   std::string functionCode;
   bool inFunctionEnvironment = false;

   // emit the current list of values in the environment, but only if not monitoring (as the intent
   // of the monitoring switch is to avoid implicit environment listing)
   varJson["environment_monitoring"] = s_monitoring;
   varJson["environment_list"] = includeContents ? environmentListAsJson() : json::Array();
   
   varJson["context_depth"] = depth;
   varJson["call_frames"] = callFramesAsJson(pLineDebugState);
   varJson["function_name"] = "";

   // if we're in a debug context, add information about the function currently
   // being debugged
   if (depth > 0)
   {
      r::context::RCntxt context = r::context::getFunctionContext(depth);
      if (context)
      {
         std::string functionName;
         Error error = context.functionName(&functionName);
         if (error)
            LOG_ERROR(error);

         // If the environment currently monitored is the function's
         // environment, return that environment, unless the environment is the
         // global environment (which happens for source-equivalent functions).
         SEXP env = s_pEnvironmentMonitor->getMonitoredEnvironment();
         if (env != R_GlobalEnv && env == context.cloenv())
         {
            varJson["environment_name"] = functionName + "()";
            std::string envLocation;
            error = r::exec::RFunction(".rs.environmentName", 
                  ENCLOS(context.cloenv())).call(&envLocation);
            if (error)
               LOG_ERROR(error);
            varJson["function_environment_name"] = envLocation;
            varJson["environment_is_local"] = true;
            inFunctionEnvironment = true;
         }

         // The eval and evalq functions receive special treatment since they
         // evaluate code from elsewhere (they don't have meaningful bodies we
         // can test here)
         if (functionName != "eval" && functionName != "evalq")
         {
            // see if the function to be debugged is out of sync with its saved
            // sources (if available).
            useProvidedSource =
                  functionIsOutOfSync(context, &functionCode) &&
                  functionCode != "NULL";
         }
         varJson["function_name"] = functionName;
      }
   }

   if (!inFunctionEnvironment)
   {
      // emit the name of the environment we're currently working with
      std::string environmentName;
      bool local = false;
      if (s_pEnvironmentMonitor->hasEnvironment())
      {
         Error error = r::exec::RFunction(".rs.environmentName",
                                    s_pEnvironmentMonitor->getMonitoredEnvironment())
                                    .call(&environmentName);
         if (error)
            LOG_ERROR(error);

         error = r::exec::RFunction(".rs.environmentIsLocal",
                                    s_pEnvironmentMonitor->getMonitoredEnvironment())
                                    .call(&local);
         if (error)
            LOG_ERROR(error);
      }
      varJson["environment_name"] = environmentName;
      varJson["environment_is_local"] = local;
   }

   // always emit the code for the function, even if we don't think that the
   // client's going to need it. we only checked the saved copy of the function
   // above; the client may be aware of local/unsaved changes to the function,
   // in which case it will need to fall back on a server-provided copy.
   varJson["use_provided_source"] = useProvidedSource;
   varJson["function_code"] = functionCode;

   return varJson;
}

void enqueContextDepthChangedEvent(int depth,
                                   LineDebugState* pLineDebugState)
{
   // emit an event to the client indicating the new call frame and the
   // current state of the environment
   ClientEvent event (client_events::kContextDepthChanged,
                      commonEnvironmentStateData(depth, s_monitoring, pLineDebugState));
   module_context::enqueClientEvent(event);
}

void enqueBrowserLineChangedEvent(const SEXP srcref)
{
   json::Object varJson;
   sourceRefToJson(srcref, &varJson);
   ClientEvent event (client_events::kBrowserLineChanged, varJson);
   module_context::enqueClientEvent(event);
}

Error setContextDepth(boost::shared_ptr<int> pContextDepth,
                      boost::shared_ptr<LineDebugState> pLineDebugState,
                      const json::JsonRpcRequest& request,
                      json::JsonRpcResponse*)
{
   // get the requested depth
   int requestedDepth;
   Error error = json::readParam(request.params, 0, &requestedDepth);
   if (error)
      return error;

   // set state for the new depth
   *pContextDepth = requestedDepth;
   SEXP env = nullptr;
   r::context::getFunctionContext(requestedDepth, nullptr, &env);
   s_pEnvironmentMonitor->setMonitoredEnvironment(env);

   // populate the new state on the client
   enqueContextDepthChangedEvent(*pContextDepth, pLineDebugState.get());

   return Success();
}

Error getEnvironmentState(boost::shared_ptr<int> pContextDepth,
                          boost::shared_ptr<LineDebugState> pLineDebugState,
                          const json::JsonRpcRequest&,
                          json::JsonRpcResponse* pResponse)
{
   pResponse->setResult(commonEnvironmentStateData(*pContextDepth,
                                                   true, // include contents
                                                   pLineDebugState.get()));
   return Success();
}

void onDetectChanges(module_context::ChangeSource source)
{
   // Prevent recursive calls to this function
   DROP_RECURSIVE_CALLS;

   // Ignore if not monitoring
   if (!s_monitoring)
      return;

   s_pEnvironmentMonitor->checkForChanges();
}

void onConsolePrompt(boost::shared_ptr<int> pContextDepth,
                     boost::shared_ptr<LineDebugState> pLineDebugState,
                     boost::shared_ptr<bool> pCapturingDebugOutput,
                     boost::shared_ptr<r::context::RCntxt> pCurrentContext)
{
   // Prevent recursive calls to this function
   DROP_RECURSIVE_CALLS;

   int depth = 0;
   SEXP environmentTop = nullptr;
   r::context::RCntxt context;

   // End debug output capture every time a console prompt occurs
   *pCapturingDebugOutput = false;

   // If we were debugging but there's no longer a browser on the context stack,
   // switch back to the top level; otherwise, examine the stack and find the
   // first function there running user code.
   s_browserActive = r::context::inBrowseContext();
   if (*pContextDepth > 0 && !s_browserActive)
   {
      context = r::context::globalContext();
      environmentTop = R_GlobalEnv;
   }
   else
   {
      // If we're not currently debugging, look for user code (we prefer to
      // show the user their own code on entering debug), but once debugging,
      // allow the user to explore other code.
      context = r::context::getFunctionContext(BROWSER_FUNCTION,
                                               &depth, &environmentTop);
   }

   if (environmentTop != s_pEnvironmentMonitor->getMonitoredEnvironment() ||
       depth != *pContextDepth ||
       context != *pCurrentContext)
   {
      // if we appear to be switching into debug mode, make sure there's a
      // browser call somewhere on the stack. if there isn't, then we're
      // probably just waiting for user input inside a function (e.g. scan());
      // assume the user isn't interested in seeing the function's internals.
      if (*pContextDepth == 0 && !s_browserActive)
      {
         return;
      }

      // if we're leaving debug mode, clear out the debug state to prepare
      // for the next debug session
      if (*pContextDepth > 0 && depth == 0)
      {
         pLineDebugState->reset();
      }

      // start monitoring the enviroment at the new depth
      s_pEnvironmentMonitor->setMonitoredEnvironment(environmentTop);
      *pContextDepth = depth;
      *pCurrentContext = context;
      enqueContextDepthChangedEvent(depth, pLineDebugState.get());
   }
   // if we're debugging and stayed in the same frame, update the line number
   else if (depth > 0)
   {
      // we don't want to send linenumber updates if the current depth is inside
      // a debug-hidden function
      if (!r::context::inDebugHiddenContext())
      {
         // check to see if we have real source references for the currently
         // executing context
         SEXP srcref = r::context::globalContext().srcref();
         if (!isValidSrcref(srcref))
         {
            // we don't, so reconstruct them from R output
            r::context::RCntxt firstFunContext =
                  r::context::firstFunctionContext();
            srcref = simulatedSourceRefsOfContext(firstFunContext, 
                  r::context::RCntxt(), pLineDebugState.get());
         }
         enqueBrowserLineChangedEvent(srcref);
      }
   }
}

void onBeforeExecute()
{
   // The client tracks busy state based on whether a console prompt has
   // been issued (because R doesn't reliably deliver non-busy state) --
   // i.e. when a console prompt occurs the client leaves busy state.
   // During debugging the busy state is therefore exited as soon as a
   // Browse> prompt is hit. This is often not a problem as the debug
   // stop command will interrupt R if necessary. However, in the case
   // where the Next or Continue command results in R running without
   // hitting another breakpoint we've essentially lost the busy state.
   //
   // This handler (which executes right before console input is returned
   // to R) checks whether we are in the Browser and if so re-raises the
   // busy event to indicate that R is now back in a busy state. The busy
   // state will be immediately cleared if another Browse> prompt is hit
   // however if R continues running then the client will properly restore
   // the state of the interruptR command

   s_browserActive = r::context::inBrowseContext();
   if (s_browserActive)
   {
      ClientEvent event(client_events::kBusy, true);
      module_context::enqueClientEvent(event);
   }
}

Error getEnvironmentNames(boost::shared_ptr<int> pContextDepth,
                          boost::shared_ptr<r::context::RCntxt> pCurrentContext,
                          const json::JsonRpcRequest&,
                          json::JsonRpcResponse* pResponse)
{
   // If looking at a non-toplevel context, start from there; otherwise, start
   // from the global environment.
   SEXP env = *pContextDepth > 0 ?
                  pCurrentContext->cloenv() :
                  R_GlobalEnv;
   pResponse->setResult(environmentNames(env));
   return Success();
}

void initEnvironmentMonitoring()
{
   // Restore monitoring state
   s_monitoring = persistentState().environmentMonitoring();

   // Check to see whether we're actively debugging. If we are, the debug
   // environment trumps whatever the user wants to browse in at the top level.
   int contextDepth = 0;
   r::context::RCntxt context = r::context::getFunctionContext(
            BROWSER_FUNCTION, &contextDepth);
   if (contextDepth == 0 || !r::context::inBrowseContext())
   {
      // Not actively debugging; see if we have a stored environment name to
      // begin monitoring.
      std::string envName = persistentState().activeEnvironmentName();
      if (!envName.empty())
      {
         // It's possible for this to fail if the environment we were
         // monitoring doesn't exist any more. If this is the case, reset
         // the monitor to the global environment.
         Error error = setEnvironmentName(contextDepth, context, envName);
         if (error)
         {
            persistentState().setActiveEnvironmentName("R_GlobalEnv");
         }
      }
   }
}

Error setEnvironmentMonitoring(const json::JsonRpcRequest& request,
                               json::JsonRpcResponse* pResponse)
{
   bool monitoring = false;
   Error error = json::readParam(request.params, 0, &monitoring);
   if (error)
      return error;

   // save the user's requested monitoring state
   s_monitoring = monitoring;
   persistentState().setEnvironmentMonitoring(s_monitoring);

   return Success();
}

// Remove the given objects from the currently monitored environment.
Error removeObjects(const json::JsonRpcRequest& request,
                    json::JsonRpcResponse* pResponse)
{
   json::Array objectNames;
   Error error = json::readParam(request.params, 0, &objectNames);
   if (error)
      return error;

   error = r::exec::RFunction(".rs.removeObjects",
                        objectNames,
                        s_pEnvironmentMonitor->getMonitoredEnvironment()).call();
   if (error)
      return error;

   return Success();
}

// Remove all the objects from the currently monitored environment.
Error removeAllObjects(const json::JsonRpcRequest& request,
                       json::JsonRpcResponse* pResponse)
{
   bool includeHidden = false;
   Error error = json::readParam(request.params, 0, &includeHidden);
   if (error)
      return error;

   error = r::exec::RFunction(".rs.removeAllObjects",
                        includeHidden,
                        s_pEnvironmentMonitor->getMonitoredEnvironment()).call();
   if (error)
      return error;

   return Success();
}

// Return the contents of the given object. Called on-demand by the client when
// the object is large enough that we don't want to get its contents
// immediately (i.e. as part of environmentListAsJson)
Error getObjectContents(const json::JsonRpcRequest& request,
                        json::JsonRpcResponse* pResponse)

{
   std::string objectName;
   r::sexp::Protect protect;
   SEXP objContents;
   json::Value contents;
   Error error = json::readParam(request.params, 0, &objectName);
   if (error)
      return error;
   error = r::exec::RFunction(".rs.getObjectContents",
                              objectName,
                              s_pEnvironmentMonitor->getMonitoredEnvironment())
                              .call(&objContents, &protect);
   if (error)
      return error;

   error = r::json::jsonValueFromObject(objContents, &contents);
   if (error)
      return error;

   json::Object result;
   result["contents"] = contents;
   pResponse->setResult(result);
   return Success();
}

// Called by the client to force a re-query of the currently monitored
// context depth and environment.
Error requeryContext(boost::shared_ptr<int> pContextDepth,
                     boost::shared_ptr<LineDebugState> pLineDebugState,
                     boost::shared_ptr<r::context::RCntxt> pCurrentContext,
                     const json::JsonRpcRequest&,
                     json::JsonRpcResponse*)
{
   onConsolePrompt(pContextDepth, pLineDebugState,
                   boost::make_shared<bool>(false), pCurrentContext);
   return Success();
}

// Stores the last "debug: " R output. Used to reconstruct source references
// when unavailable (see simulatedSourceRefsOfContext).
void onConsoleOutput(boost::shared_ptr<LineDebugState> pLineDebugState,
                     boost::shared_ptr<bool> pCapturingDebugOutput,
                     module_context::ConsoleOutputType type,
                     const std::string& output)
{
   if (*pCapturingDebugOutput)
   {
      // stop capturing output if non-normal output occurs
      if (type != module_context::ConsoleOutputNormal)
      {
         *pCapturingDebugOutput = false;
         return;
      }
      pLineDebugState->lastDebugText.append(output);
   }
   else if (type == module_context::ConsoleOutputNormal &&
       output == "debug: ")
   {
      // start capturing debug output when R outputs "debug: "
      pLineDebugState->lastDebugText = "";
      *pCapturingDebugOutput = true;
   }
}


SEXP rs_jumpToFunction(SEXP file, SEXP line, SEXP col) 
{
   json::Object funcLoc;
   FilePath path(r::sexp::safeAsString(file));
   funcLoc["file_name"] = module_context::createAliasedPath(path);
   funcLoc["line_number"] = r::sexp::asInteger(line);
   funcLoc["column_number"] = r::sexp::asInteger(col);
   ClientEvent jumpEvent(client_events::kJumpToFunction, funcLoc);
   module_context::enqueClientEvent(jumpEvent);
   return R_NilValue;
}

} // anonymous namespace

json::Value environmentStateAsJson()
{
   int contextDepth = 0;
   r::context::getFunctionContext(BROWSER_FUNCTION, &contextDepth);
   // If there's no browser on the stack, stay at the top level even if
   // there are functions on the stack--this is not a user debug session.
   if (!r::context::inBrowseContext())
      contextDepth = 0;
   return commonEnvironmentStateData(contextDepth, 
         s_monitoring, // include contents if actively monitoring
         nullptr);
}

SEXP rs_isBrowserActive()
{
   r::sexp::Protect protect;
   return r::sexp::create(s_browserActive, &protect);
}

bool isSuspendable()
{
   // suppress suspension if any object has a live external pointer; these can't be restored
   return !hasExternalPtr(R_GlobalEnv, false);
}

Error initialize()
{
   // store on the heap so that the destructor is never called (so we
   // don't end up releasing the underlying environment SEXP after
   // R has already shut down / deinitialized)
   s_pEnvironmentMonitor = new EnvironmentMonitor();

   boost::shared_ptr<int> pContextDepth =
         boost::make_shared<int>(0);
   boost::shared_ptr<r::context::RCntxt> pCurrentContext =
         boost::make_shared<r::context::RCntxt>(r::context::globalContext());

   // functions that emit call frames also emit source references; these
   // values capture and supply the currently executing expression emitted by R
   // for the purpose of reconstructing references when none are present.
   boost::shared_ptr<LineDebugState> pLineDebugState =
         boost::make_shared<LineDebugState>();
   boost::shared_ptr<bool> pCapturingDebugOutput =
         boost::make_shared<bool>(false);

   r::routines::registerCallMethod(
            "rs_isBrowserActive",
            (DL_FUNC) rs_isBrowserActive,
            0);

   R_CallMethodDef methodDef ;
   methodDef.name = "rs_jumpToFunction" ;
   methodDef.fun = (DL_FUNC) rs_jumpToFunction ;
   methodDef.numArgs = 3;
   r::routines::addCallMethod(methodDef);

   RS_REGISTER_CALL_METHOD(rs_hasExternalPointer);
   RS_REGISTER_CALL_METHOD(rs_hasAltrep);
   RS_REGISTER_CALL_METHOD(rs_isAltrep);

   // subscribe to events
   using boost::bind;
   using namespace session::module_context;
   events().onDetectChanges.connect(bind(onDetectChanges, _1));
   events().onConsolePrompt.connect(bind(onConsolePrompt,
                                         pContextDepth,
                                         pLineDebugState,
                                         pCapturingDebugOutput,
                                         pCurrentContext));
   events().onBeforeExecute.connect(onBeforeExecute);
   events().onConsoleOutput.connect(bind(onConsoleOutput,
                                         pLineDebugState,
                                         pCapturingDebugOutput, _1, _2));

   json::JsonRpcFunction listEnv =
         boost::bind(listEnvironment, pContextDepth, _1, _2);
   json::JsonRpcFunction setCtxDepth =
         boost::bind(setContextDepth, pContextDepth, pLineDebugState,
                     _1, _2);
   json::JsonRpcFunction getEnv =
         boost::bind(getEnvironmentState, pContextDepth, pLineDebugState,
                     _1, _2);
   json::JsonRpcFunction getEnvNames =
         boost::bind(getEnvironmentNames, pContextDepth, pCurrentContext,
                     _1, _2);
   json::JsonRpcFunction setEnvName =
         boost::bind(setEnvironment, pContextDepth, pCurrentContext,
                     _1, _2);
   json::JsonRpcFunction requeryCtx =
         boost::bind(requeryContext, pContextDepth, pLineDebugState,
                     pCurrentContext, _1, _2);

   initEnvironmentMonitoring();

   ExecBlock initBlock ;
   initBlock.addFunctions()
      (bind(registerRBrowseFileHandler, handleRBrowseEnv))
      (bind(registerRpcMethod, "list_environment", listEnv))
      (bind(registerRpcMethod, "set_context_depth", setCtxDepth))
      (bind(registerRpcMethod, "set_environment", setEnvName))
      (bind(registerRpcMethod, "set_environment_frame", setEnvironmentFrame))
      (bind(registerRpcMethod, "get_environment_names", getEnvNames))
      (bind(registerRpcMethod, "remove_objects", removeObjects))
      (bind(registerRpcMethod, "remove_all_objects", removeAllObjects))
      (bind(registerRpcMethod, "get_environment_state", getEnv))
      (bind(registerRpcMethod, "get_object_contents", getObjectContents))
      (bind(registerRpcMethod, "requery_context", requeryCtx))
      (bind(registerRpcMethod, "set_environment_monitoring", setEnvironmentMonitoring))
      (bind(sourceModuleRFile, "SessionEnvironment.R"));

   return initBlock.execute();
}
   
} // namespace environment
} // namespace modules
} // namespace session
} // namespace rstudio
<|MERGE_RESOLUTION|>--- conflicted
+++ resolved
@@ -396,20 +396,11 @@
     if (s_pEnvironmentMonitor->hasEnvironment())
     {
        SEXP env = s_pEnvironmentMonitor->getMonitoredEnvironment();
-<<<<<<< HEAD
-       if (env != nullptr)
-          listEnvironment(env,
-                          false,
-                          userSettings().showLastDotValue(),
-                          &rProtect,
-                          &vars);
-=======
        listEnvironment(env,
                        false,
                        userSettings().showLastDotValue(),
                        &rProtect,
                        &vars);
->>>>>>> f4a1ee3e
 
        // get object details and transform to json
        std::transform(vars.begin(),
