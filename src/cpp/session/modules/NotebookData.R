#
# NotebookData.R
#
# Copyright (C) 2009-16 by RStudio, Inc.
#
# Unless you have received this program directly from RStudio pursuant
# to the terms of a commercial license agreement with RStudio, then
# this program is licensed to you under the terms of version 3 of the
# GNU Affero General Public License. This program is distributed WITHOUT
# ANY EXPRESS OR IMPLIED WARRANTY, INCLUDING THOSE OF NON-INFRINGEMENT,
# MERCHANTABILITY OR FITNESS FOR A PARTICULAR PURPOSE. Please refer to the
# AGPL (http://www.gnu.org/licenses/agpl-3.0.txt) for more details.
#
#

.rs.addFunction("dataCaptureOverrides", function(outputFolder, libraryFolder)
{
  c(
    "print.data.frame",
    "print.tbl_df"
  )
})

.rs.addFunction("initDataCapture", function(outputFolder, options)
{
  overridePrint <- function(x, ...) {
    output <- tempfile(pattern = "_rs_rdf_", tmpdir = outputFolder, 
                       fileext = ".rdf")

    x <- head(x, getOption("max.print", 1000))

    save(
      x, 
      file = output)

<<<<<<< HEAD
    invisible(.Call("rs_recordData", output, list(classes = class(x),
                                                  nrow = .rs.scalar(nrow(x)), 
                                                  ncol = .rs.scalar(ncol(x)))))
=======
    .Call("rs_recordData", output);

    invisible(x)
>>>>>>> e36f080e
  }

  lapply(.rs.dataCaptureOverrides(), function(override) {
    assign(
      override,
      overridePrint,
      envir = as.environment("tools:rstudio")
    )
  })

  assign(
    "dplyr_tibble_print_original",
    getOption("dplyr.tibble.print"),
    envir = as.environment("tools:rstudio")
  )

  options("dplyr.tibble.print" = function(x, n, width, ...) {
    isSQL <- "tbl_sql" %in% class(x)
    n <- if (isSQL) getOption("sql.max.print", 1000) else getOption("max.print", 1000)

    print(as.data.frame(head(x, n)))
  })

  assign(
    "print.knitr_kable",
    function(x, ...) {
      print(
        knitr::asis_output(x)
      )

      invisible(x)
    },
    envir = as.environment("tools:rstudio")
  )
})

.rs.addFunction("releaseDataCapture", function()
{
  options(
    "dplyr.tibble.print" = get(
      "dplyr_tibble_print_original",
      envir = as.environment("tools:rstudio")
    )
  )

  overrides <- .rs.dataCaptureOverrides()
  rm(
    list = overrides,
    envir = as.environment("tools:rstudio")
  )
})

.rs.addFunction("readDataCapture", function(path)
{
  e <- new.env(parent = emptyenv())
  load(file = path, envir = e)

  columns <- unname(lapply(
    names(e$x),
    function(columnName) {
      column <- e$x[[columnName]]
      baseType <- class(column)[[1]]
      tibbleType <- tibble::type_sum(column)

      list(
        name = columnName,
        type = tibbleType,
        align = if (baseType == "character" || baseType == "factor") "left" else "right"
      )
    }
  ))

  data <- head(e$x, getOption("max.print", 1000))

  is_list <- vapply(data, is.list, logical(1))
  data[is_list] <- lapply(data[is_list], function(x) {
    summary <- tibble::obj_sum(x)
    paste0("<", summary, ">")
  })

  if (length(columns) > 0) {
    first_column = data[[1]]
    if (is.numeric(first_column) && all(diff(first_column) == 1))
      columns[[1]]$align <- "left"
  }

  data <- as.data.frame(
    lapply(
      data,
      function (y) format(y)),
    stringsAsFactors = FALSE,
    optional = TRUE)

  list(
    columns = columns,
    data = if (length(data) == 0) list() else data
  )
})

.rs.addFunction("runSqlForDataCapture", function(sql, outputFile, options)
{
  # precreate directories if needed
  dir.create(dirname(outputFile), recursive = TRUE, showWarnings = FALSE)

  max.print <- if (is.null(options$max.print)) getOption("max.print", 1000) else as.numeric(options$max.print)
  max.print <- if (is.null(options$sql.max.print)) max.print else as.numeric(options$sql.max.print)

  conn <- get(options$connection, envir = globalenv())
  if (is.null(conn)) stop(
    "The 'connection' option (DBI connection) is required for sql chunks."
  )

  # Return char vector of sql interpolation param names
  varnames_from_sql = function(conn, sql) {
    varPos = DBI::sqlParseVariables(conn, sql)
    if (length(varPos$start) > 0) {
      varNames = substring(sql, varPos$start, varPos$end)
      sub("^\\?", "", varNames)
    }
  }

  # Vectorized version of exists
  mexists = function(x, env = globalenv(), inherits = TRUE) {
    vapply(x, exists, logical(1), where = env, inherits = inherits)
  }

  # Interpolate a sql query based on the variables in an environment
  interpolate_from_env = function(conn, sql, env = globalenv(), inherits = TRUE) {
    names = unique(varnames_from_sql(conn, sql))
    names_missing = names[!mexists(names, env, inherits)]
    if (length(names_missing) > 0) {
      stop("Object(s) not found: ", paste('"', names_missing, '"', collapse = ", "))
    }

    args = if (length(names) > 0) setNames(
      mget(names, envir = env, inherits = inherits), names
    )

    do.call(DBI::sqlInterpolate, c(list(conn, sql), args))
  }

  # extract options
  varname = options$output.var

  # execute query -- when we are printing with an enforced max.print we
  # use dbFetch so as to only pull down the required number of records
  query = interpolate_from_env(conn, sql)
  if (is.null(varname) && max.print > 0) {
    res = DBI::dbSendQuery(conn, query)
    data = if (!DBI::dbHasCompleted(res) || (DBI::dbGetRowCount(res) > 0))
              DBI::dbFetch(res, n = max.print)
    DBI::dbClearResult(res)
  } else {
    data = DBI::dbGetQuery(conn, query)
  }

  res <- DBI::dbSendQuery(conn, query)
  x <- if (!DBI::dbHasCompleted(res) || (DBI::dbGetRowCount(res) > 0))
            DBI::dbFetch(res, n = max.print)
  DBI::dbClearResult(res)

  # assign varname if requested, otherwise print
  if (!is.null(varname)) {
    assign(varname, data, envir = globalenv())
  }
  else {
    x <- data
    save(
      x, 
      file = outputFile
    )
  }
})<|MERGE_RESOLUTION|>--- conflicted
+++ resolved
@@ -33,15 +33,10 @@
       x, 
       file = output)
 
-<<<<<<< HEAD
-    invisible(.Call("rs_recordData", output, list(classes = class(x),
-                                                  nrow = .rs.scalar(nrow(x)), 
-                                                  ncol = .rs.scalar(ncol(x)))))
-=======
-    .Call("rs_recordData", output);
-
+    .Call("rs_recordData", output, list(classes = class(x),
+                                        nrow = .rs.scalar(nrow(x)), 
+                                        ncol = .rs.scalar(ncol(x))))
     invisible(x)
->>>>>>> e36f080e
   }
 
   lapply(.rs.dataCaptureOverrides(), function(override) {
