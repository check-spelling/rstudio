## RStudio 2022-02.1 "Prairie Trillium" Release Notes

### Fixed

* Fixed an issue preventing deployment of applications on Windows. (#10672)
* Fixed an issue where `list.files()` did not handle "globs" as expected. (#10679)
* Fixed incorrect label in Global Options for "Show full path to project in window title" (#10688)
* Fixed hang running Rmd chunks with launcher sessions and other problems the new session-ssl feature of RStudio Workbench (Pro #3301)
* Fixed failure to create log file for rserver-session-reaper (#3307)
* Fixed failure to create log file for rserver-acls (#3318)
<<<<<<< HEAD
* Fixed restoring session containing invalid `RSTUDIO_PANDOC` value
=======
* Fixed error refreshing the IDE when project sharing is enabled and a file is actively being shared (Pro #3321)
>>>>>>> e687f157
<|MERGE_RESOLUTION|>--- conflicted
+++ resolved
@@ -8,8 +8,5 @@
 * Fixed hang running Rmd chunks with launcher sessions and other problems the new session-ssl feature of RStudio Workbench (Pro #3301)
 * Fixed failure to create log file for rserver-session-reaper (#3307)
 * Fixed failure to create log file for rserver-acls (#3318)
-<<<<<<< HEAD
-* Fixed restoring session containing invalid `RSTUDIO_PANDOC` value
-=======
 * Fixed error refreshing the IDE when project sharing is enabled and a file is actively being shared (Pro #3321)
->>>>>>> e687f157
+* Fixed restoring session containing invalid `RSTUDIO_PANDOC` value